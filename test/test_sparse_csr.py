--- conflicted
+++ resolved
@@ -144,12 +144,6 @@
         subtest(torch.sparse_csc, name='SparseCSC'),
         subtest(torch.sparse_bsr, name='SparseBSR'),
         subtest(torch.sparse_bsc, name='SparseBSC')])
-
-
-def sparse_compressed_nonblock_layouts(test_name='layout'):
-    return parametrize(test_name, [
-        subtest(torch.sparse_csr, name='SparseCSR'),
-        subtest(torch.sparse_csc, name='SparseCSC')])
 
 
 def sparse_compressed_nonblock_layouts(test_name='layout'):
@@ -323,7 +317,6 @@
                                     ", but got size"):
             torch.empty((5,), dtype=dtype, device=device, layout=layout)
 
-<<<<<<< HEAD
     @skipMeta
     @all_sparse_compressed_layouts
     @dtypes(*all_types_and_complex_and(torch.bool, torch.half, torch.bfloat16))
@@ -335,8 +328,6 @@
             cloned_sparse = sparse.clone()
             self.assertEqual(sparse, cloned_sparse)
 
-=======
->>>>>>> 9a608af8
 
 class TestSparseCSR(TestCase):
 
@@ -410,23 +401,6 @@
             sparse[0, 0, 0, 0] = 99.0
 
     @skipMeta
-<<<<<<< HEAD
-=======
-    @dtypes(*all_types_and_complex_and(torch.bool, torch.half, torch.bfloat16))
-    def test_clone(self, device, dtype):
-        from operator import mul
-        from functools import reduce
-        for batch_shape in ((), (2,), (2, 3)):
-            prod = reduce(mul, batch_shape, 1)
-            crow_indices = torch.tensor([0, 2, 4], device=device).repeat(prod, 1).reshape(*batch_shape, -1)
-            col_indices = torch.tensor([0, 1, 0, 1], device=device).repeat(prod, 1).reshape(*batch_shape, -1)
-            values = torch.tensor([1, 2, 3, 4], device=device, dtype=dtype).repeat(prod, 1).reshape(*batch_shape, -1)
-            sparse = torch.sparse_csr_tensor(crow_indices, col_indices, values, dtype=dtype, device=device)
-            cloned_sparse = sparse.clone()
-            self.assertEqual(sparse, cloned_sparse)
-
-    @skipMeta
->>>>>>> 9a608af8
     @dtypes(*all_types_and_complex_and(torch.half, torch.bool, torch.bfloat16))
     def test_copy(self, device, dtype):
 
