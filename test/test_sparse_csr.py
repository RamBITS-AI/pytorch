# Owner(s): ["module: sparse"]

import torch
import random
import itertools
import unittest
from torch.testing import make_tensor
from torch.testing._internal.common_cuda import SM53OrLater, SM80OrLater, TEST_CUSPARSE_GENERIC
from torch.testing._internal.common_utils import \
    (TEST_WITH_ROCM, TEST_SCIPY, TEST_MKL, IS_WINDOWS, TestCase, run_tests, load_tests, coalescedonoff, parametrize,
     subtest)
from torch.testing._internal.common_device_type import \
    (ops, instantiate_device_type_tests, dtypes, OpDTypes, dtypesIfCUDA, onlyCPU, onlyCUDA, skipCUDAIfNoCusparseGeneric,
     precisionOverride, skipMeta, skipCUDAIf, skipCUDAIfRocm, skipCPUIfNoMklSparse)
from torch.testing._internal.common_methods_invocations import \
    (op_db, sparse_csr_unary_ufuncs, ReductionOpInfo)
from torch.testing._internal.common_cuda import _get_torch_cuda_version, CUDA11OrLater
from torch.testing._internal.common_dtype import (
    floating_types, all_types_and_complex_and, floating_and_complex_types, floating_types_and,
    all_types_and_complex, floating_and_complex_types_and
)
from test_sparse import CUSPARSE_SPMM_COMPLEX128_SUPPORTED

if TEST_SCIPY:
    import scipy.sparse as sp

# load_tests from torch.testing._internal.common_utils is used to automatically filter tests for
# sharding on sandcastle. This line silences flake warnings
load_tests = load_tests

no_mkl_sparse = IS_WINDOWS or not TEST_MKL

def _check_cusparse_triangular_solve_available():
    version = _get_torch_cuda_version()
    # cusparseSpSM was added in 11.3.1 but we don't have access to patch version
    min_supported_version = (11, 4)
    return version >= min_supported_version

def _check_cusparse_spgemm_available():
    # cusparseSpGEMM was added in 11.0
    version = _get_torch_cuda_version()
    min_supported_version = (11, 0)
    return version >= min_supported_version

def _check_cusparse_sddmm_available():
    version = _get_torch_cuda_version()
    # cusparseSDDMM was added in 11.2.1 but we don't have access to patch version
    min_supported_version = (11, 3)
    return version >= min_supported_version

_sparse_csr_ops = list(filter(lambda op: op.supports_sparse_csr, op_db))
binary_functions_with_dense_output = ['mm', 'mv', ]
binary_ops_with_dense_output = list(filter(lambda op: op.name in binary_functions_with_dense_output, op_db))

UNARY_EWISE_CSR_ALLOW_AUTOGRAD = [
    'abs',
    'conj_physical',
    'neg',
]

# This should be just an import from test_linalg instead of code duplication
# but https://github.com/pytorch/pytorch/pull/63511#discussion_r733989701
def _test_addmm_addmv(
    test_case,
    f,
    t,
    m,
    v,
    *,
    alpha=None,
    beta=None,
    transpose_out=False,
    layout=torch.strided,
    mode=None
):
    """
    Unified test for checking `f(t, m, v, alpha=alpha, beta=beta)` computation,
    where f is `torch.addmv` or `torch.addmm`.
    `transpose_out` controls whether the out argument is in column-major order.
    `layout` controls whether `m` is converted to specified layout or not.
    Custom behaviour is implemented only for torch.sparse_csr layout.
    """
    dtype = t.dtype
    numpy_dtype = dtype
    if dtype in {torch.bfloat16}:
        numpy_dtype = torch.float
    if dtype.is_complex:
        alpha = 0.9 + 0.3j if alpha is None else alpha
        beta = 0.5 + 0.6j if beta is None else beta
    else:
        alpha = 1.2 if alpha is None else alpha
        beta = 0.8 if beta is None else beta

    def convert_layout(mat):
        if layout == torch.sparse_csr:
            return mat.to_sparse_csr()
        else:
            assert mat.layout == layout
            return mat

    if mode == "all_sparse":
        res1 = f(*map(convert_layout, (t, m, v)), alpha=alpha, beta=beta)
        res1 = res1.to_dense()
    elif mode == "dense_result":
        res1 = f(t, convert_layout(m), convert_layout(v), alpha=alpha, beta=beta)
    else:
        res1 = f(t, convert_layout(m), v, alpha=alpha, beta=beta)
    res2 = torch.full_like(res1, float('nan'))
    if transpose_out:
        res2 = res2.t().clone(memory_format=torch.contiguous_format).t()
    f(t, convert_layout(m), v, alpha=alpha, beta=beta, out=res2)
    res3 = alpha * (m.to(numpy_dtype).cpu().numpy() @ v.to(numpy_dtype).cpu().numpy())
    if beta != 0:
        res3 += (beta * t).to(numpy_dtype).cpu().numpy()
    res3 = torch.from_numpy(res3).to(dtype)
    test_case.assertEqual(res1, res2)
    test_case.assertEqual(res1, res3)


class TestSparseCSRSampler(TestCase):

    def test_make_crow_indices(self):
        # Here we test the correctness of the crow_indices algorithm
        # and testing it on CPU and with int32 dtype will be
        # sufficient.
        device = torch.device('cpu')
        index_dtype = torch.int32
        for n_rows in range(1, 10):
            for n_cols in range(1, 10):
                for nnz in range(0, n_rows * n_cols + 1):
                    crow_indices = self._make_crow_indices(
                        n_rows, n_cols, nnz,
                        device=device, dtype=index_dtype)
                    self.assertEqual(len(crow_indices), n_rows + 1)
                    counts = crow_indices[1:] - crow_indices[:-1]
                    self.assertEqual(counts.sum(), nnz)
                    self.assertGreaterEqual(counts.min(), 0)
                    self.assertLessEqual(counts.max(), n_cols)


def all_sparse_compressed_layouts(test_name='layout'):
    return parametrize(test_name, [
        subtest(torch.sparse_csr, name='SparseCSR'),
        subtest(torch.sparse_csc, name='SparseCSC'),
        subtest(torch.sparse_bsr, name='SparseBSR'),
        subtest(torch.sparse_bsc, name='SparseBSC')])


def sparse_compressed_nonblock_layouts(test_name='layout'):
    return parametrize(test_name, [
        subtest(torch.sparse_csr, name='SparseCSR'),
        subtest(torch.sparse_csc, name='SparseCSC')])

sparse_compressed_indices_methods = {
    torch.sparse_csr: (torch.Tensor.crow_indices, torch.Tensor.col_indices),
    torch.sparse_csc: (torch.Tensor.ccol_indices, torch.Tensor.row_indices),
    torch.sparse_bsr: (torch.Tensor.crow_indices, torch.Tensor.col_indices),
    torch.sparse_bsc: (torch.Tensor.ccol_indices, torch.Tensor.row_indices),
}


class TestSparseCompressed(TestCase):
    """Testing sparse compressed (CSR, CSC, BSR, BSC) tensor generic features.
    """

    def genTensor(self, size, nnz, *, layout, device=None, dtype=torch.float, index_dtype=torch.int64):
        if device is None:
            device = self.device_type
        return self.genSparseCompressedTensor(size, nnz, device=device, dtype=dtype, index_dtype=index_dtype, layout=layout)

    def _generate_small_inputs(self, layout, device, dtype, index_dtype):
        """Generator of inputs to sparse compressed tensor factory functions.

        The input is defined as a 4-tuple:
          compressed_indices, plain_indices, values, expected_size_from_shape_inference
        """
        from operator import mul
        from functools import reduce
        if layout in {torch.sparse_csr, torch.sparse_csc}:
            yield (torch.tensor([0, 2, 4], device=device, dtype=index_dtype),
                   torch.tensor([0, 1, 0, 1], device=device, dtype=index_dtype),
                   torch.tensor([1, 2, 3, 4], device=device, dtype=dtype),
                   (2, 2))
            yield (torch.tensor([0, ], device=device, dtype=index_dtype),
                   torch.tensor([], device=device, dtype=index_dtype),
                   torch.tensor([], device=device, dtype=dtype),
                   (0, 0))
            for batch_shape in {(2, 3), (2,)}:
                prod = reduce(mul, batch_shape, 1)
                yield (torch.tensor([0, 2, 4], device=device, dtype=index_dtype).repeat(prod, 1).reshape(*batch_shape, -1),
                       torch.tensor([0, 1, 0, 1], device=device, dtype=index_dtype).repeat(prod, 1).reshape(*batch_shape, -1),
                       torch.tensor([1, 2, 3, 4], device=device, dtype=dtype).repeat(prod, 1).reshape(*batch_shape, -1),
                       (*batch_shape, 2, 2))
        else:
            assert layout in {torch.sparse_bsr, torch.sparse_bsc}
            yield (torch.tensor([0, 2, 4], device=device, dtype=index_dtype),
                   torch.tensor([0, 1, 0, 1], device=device, dtype=index_dtype),
                   torch.tensor([[[1, 11]], [[2, 22]], [[3, 33]], [[4, 44]]], device=device, dtype=dtype),
                   (2, 2))
            yield (torch.tensor([0, ], device=device, dtype=index_dtype),
                   torch.tensor([], device=device, dtype=index_dtype),
                   torch.tensor([], device=device, dtype=dtype).reshape(1, 0, 0),
                   (0, 0))
            for batch_shape in {(2, 3), (2,)}:
                prod = reduce(mul, batch_shape, 1)
                yield (torch.tensor([0, 2, 4], device=device, dtype=index_dtype).repeat(prod, 1).reshape(*batch_shape, -1),
                       torch.tensor([0, 1, 0, 1], device=device, dtype=index_dtype).repeat(prod, 1).reshape(*batch_shape, -1),
                       torch.tensor([[[1, 11]], [[2, 22]], [[3, 33]], [[4, 44]]],
                                    device=device, dtype=dtype).repeat(prod, 1, 1).reshape(*batch_shape, 4, 1, 2),
                       (*batch_shape, 2, 2))

    @all_sparse_compressed_layouts()
    @onlyCPU
    def test_layout(self, layout):
        self.assertIn(str(layout), {'torch.sparse_csr', 'torch.sparse_csc', 'torch.sparse_bsr', 'torch.sparse_bsc'})
        self.assertEqual(type(layout), torch.layout)

    @parametrize('shape_and_device_inference', [subtest(False, name='_'), subtest(False, name='shape_and_device_inference')])
    @parametrize('use_factory_function', [subtest(False, name='_'), subtest(True, name='factory')])
    @parametrize('input_kind', [subtest('tensor', name='from_tensor'), subtest('list', name='from_list')])
    @all_sparse_compressed_layouts()
    @dtypes(*all_types_and_complex_and(torch.half, torch.bool, torch.bfloat16))
    def test_sparse_compressed_constructor(self, layout, device, dtype,
                                           use_factory_function, shape_and_device_inference, input_kind):
        factory_function = {
            torch.sparse_csr: torch.sparse_csr_tensor,
            torch.sparse_csc: torch.sparse_csc_tensor,
            torch.sparse_bsr: torch.sparse_bsr_tensor,
            torch.sparse_bsc: torch.sparse_bsc_tensor,
        }[layout]
        compressed_indices_mth, plain_indices_mth = sparse_compressed_indices_methods[layout]
        for index_dtype in [torch.int32, torch.int64]:
            for compressed_indices, plain_indices, values, size in self._generate_small_inputs(layout, device, dtype, index_dtype):
                if input_kind == 'list':
                    if size == (0, 0):
                        # for this degenerate case, plain_indices must
                        # remain a tensor because
                        # tensor(plain_indices) results a float dtype
                        # when plain_indices is an empty list
                        if index_dtype == torch.int32:
                            # skip testing int32 case because
                            # tensor(compressed_indices) results a
                            # int64 dtype when compressed_indices is
                            # [0] (a list of single int zero).
                            continue
                    else:
                        plain_indices = plain_indices.tolist()
                    compressed_indices = compressed_indices.tolist()
                    values = values.tolist()
                    if size == (0, 0) and layout in {torch.sparse_bsr, torch.sparse_bsc}:
                        # in the block sparse case, values of type list needs to represent a 3-D tensor
                        values = [[[]]]
                if use_factory_function:
                    if shape_and_device_inference:
                        sparse = factory_function(compressed_indices, plain_indices, values)
                    else:
                        sparse = factory_function(compressed_indices, plain_indices, values, size,
                                                  dtype=dtype, device=device)
                else:
                    if shape_and_device_inference:
                        sparse = torch.sparse_compressed_tensor(compressed_indices, plain_indices, values, layout=layout)
                    else:
                        sparse = torch.sparse_compressed_tensor(compressed_indices, plain_indices, values, size,
                                                                dtype=dtype, layout=layout, device=device)
                self.assertEqual(layout, sparse.layout)
                self.assertEqual(size, sparse.shape)
                self.assertEqual(compressed_indices, compressed_indices_mth(sparse))
                self.assertEqual(plain_indices, plain_indices_mth(sparse))
                self.assertEqual(values, sparse.values())

    @skipMeta
    @sparse_compressed_nonblock_layouts()
    @dtypes(*all_types_and_complex_and(torch.bool, torch.bfloat16, torch.half))
    def test_empty(self, layout, device, dtype):
        ns = [5, 2, 0]
        batch_shapes = [(), (2,), (2, 3)]
        compressed_dim = {
            torch.sparse_csr: -2,
            torch.sparse_csc: -1,
        }[layout]
        compressed_indices_mth, plain_indices_mth = sparse_compressed_indices_methods[layout]
        for m, n, b in itertools.product(ns, ns, batch_shapes):
            shape = (*b, m, n)
            result = torch.empty(shape, dtype=dtype, device=device, layout=layout)
            self.assertEqual(result.shape, shape)
            self.assertEqual(result.dtype, dtype)
            self.assertEqual(result.device, torch.device(device))
            self.assertEqual(result.layout, layout)
            self.assertEqual(compressed_indices_mth(result).shape, (*b, shape[compressed_dim] + 1,))
            self.assertEqual(plain_indices_mth(result).shape, (*b, 0,))
            self.assertEqual(result.values().shape, (*b, 0,))
            self.assertEqual(result._nnz(), 0)
            self.assertEqual(compressed_indices_mth(result).device, torch.device(device))
            self.assertEqual(plain_indices_mth(result).device, torch.device(device))
            self.assertEqual(result.values().device, torch.device(device))
            self.assertEqual(compressed_indices_mth(result).dtype, torch.int64)
            self.assertEqual(plain_indices_mth(result).dtype, torch.int64)
            self.assertEqual(result.values().dtype, dtype)

    @skipMeta
    @sparse_compressed_nonblock_layouts()
    @dtypes(*all_types_and_complex_and(torch.bool, torch.half, torch.bfloat16))
    def test_empty_errors(self, layout, device, dtype):
        with self.assertRaisesRegex(RuntimeError,
                                    "torch.empty: Only batched sparse compressed \\(non-block\\) tensors are supported"
                                    ", but got size"):
            torch.empty((5,), dtype=dtype, device=device, layout=layout)

    @skipMeta
    @all_sparse_compressed_layouts()
    @dtypes(*all_types_and_complex_and(torch.bool, torch.half, torch.bfloat16))
    def test_clone(self, layout, device, dtype):
        for compressed_indices, plain_indices, values, size in self._generate_small_inputs(
                layout, device, dtype, index_dtype=torch.int32):
            sparse = torch.sparse_compressed_tensor(compressed_indices, plain_indices, values, size,
                                                    dtype=dtype, layout=layout, device=device)
            cloned_sparse = sparse.clone()
            self.assertEqual(sparse, cloned_sparse)

<<<<<<< HEAD
    @all_sparse_compressed_layouts()
    def test_print(self, layout, device):
        compressed_indices_mth, plain_indices_mth = sparse_compressed_indices_methods[layout]
        printed = []
        for index_dtype in [torch.int32, torch.int64]:
            for dtype in [torch.float32, torch.float64]:
                for compressed_indices, plain_indices, values, size in self._generate_small_inputs(
                        layout, device, dtype, index_dtype):
                    batch_shape = tuple(size[:-2])
                    block_shape = tuple(values.shape[-2:]) if layout in {torch.sparse_bsr, torch.sparse_bsc} else ()
                    if size not in [(2, 2), (0, 0), (2, 3, 2, 2), (2, 2, 2)]:
                        # Skip inputs that are not in the list of
                        # expected sizes to ensure the stability of
                        # test_print in the case
                        # _generate_small_inputs is extended with new
                        # inputs
                        continue
                    if block_shape not in [(), (0, 0), (1, 2)]:
                        # Skip inputs that are not in the list of
                        # expected block sizes to ensure test_print
                        # stability.
                        continue
                    printed.append("########## {}/{}/batch_shape={}/block_shape={} ##########".format(
                        dtype, index_dtype, batch_shape, block_shape))
                    x = torch.sparse_compressed_tensor(compressed_indices,
                                                       plain_indices,
                                                       values, dtype=dtype, layout=layout, device=device)
                    printed.append("# sparse tensor")
                    printed.append(str(x))
                    printed.append(f"# _{compressed_indices_mth.__name__}")
                    printed.append(str(compressed_indices_mth(x)))
                    printed.append(f"# _{plain_indices_mth.__name__}")
                    printed.append(str(plain_indices_mth(x)))
                    printed.append("# _values")
                    printed.append(str(x.values()))
                    printed.append('')
                printed.append('')
        orig_maxDiff = self.maxDiff
        self.maxDiff = None
        try:
            self.assertExpected('\n'.join(printed))
            self.maxDiff = orig_maxDiff
        except Exception:
            self.maxDiff = orig_maxDiff
            raise

=======
>>>>>>> 1af47a3a

class TestSparseCSR(TestCase):

    def test_csr_stride(self):
        a = self.genSparseCSRTensor((3, 3), 3, dtype=torch.float, device=self.device_type, index_dtype=torch.int64)

        with self.assertRaisesRegex(RuntimeError, "Sparse CSR tensors do not have strides"):
            a.stride()

        with self.assertRaisesRegex(RuntimeError, "Sparse CSR tensors do not have strides"):
            a.stride(-1)

    def test_csr_storage(self):
        a = self.genSparseCSRTensor((3, 3), 3, dtype=torch.float, device=self.device_type, index_dtype=torch.int64)

        with self.assertRaisesRegex(RuntimeError, "Cannot access storage of SparseCsrTensorImpl"):
            a.storage()

    def test_csr_is_contiguous(self):
        a = self.genSparseCSRTensor((3, 3), 3, dtype=torch.float, device=self.device_type, index_dtype=torch.int64)

        with self.assertRaisesRegex(RuntimeError, "Tensors of type SparseCsrTensorImpl do not have is_contiguous"):
            a.is_contiguous()

    def test_csr_double_to_sparse_csr(self):
        a = self.genSparseCSRTensor((3, 3), 3, dtype=torch.float, device=self.device_type, index_dtype=torch.int64)
        a.to_sparse_csr().to_sparse_csr()

    @dtypes(*all_types_and_complex_and(torch.half, torch.bfloat16, torch.bool))
    def test_sparse_csr_select(self, device, dtype):
        batch_shape = (2, 3)
        crow_indices = torch.tensor([0, 2, 4], device=device).repeat(6, 1).reshape(*batch_shape, -1)
        col_indices = torch.tensor([0, 1, 0, 1], device=device).repeat(6, 1).reshape(*batch_shape, -1)
        values = torch.tensor([1, 2, 3, 4], device=device, dtype=dtype).repeat(6, 1).reshape(*batch_shape, -1)
        sparse = torch.sparse_csr_tensor(crow_indices,
                                         col_indices,
                                         values,
                                         size=(*batch_shape, 2, 10),
                                         dtype=dtype,
                                         device=device)

        # select from batch dimensions
        sparse_selected12 = sparse.select(1, 2)
        expected_sparse_selected12 = torch.sparse_csr_tensor(crow_indices.select(1, 2).contiguous(),
                                                             col_indices.select(1, 2).contiguous(),
                                                             values.select(1, 2).contiguous(),
                                                             size=(2, 2, 10),
                                                             dtype=dtype,
                                                             device=device)
        self.assertEqual(expected_sparse_selected12, sparse_selected12)

        # select from rows or columns
        sparse_non_batched = sparse[0, 0]
        for selects_args in [(0, 0), (1, 1)]:
            sparse_selected = sparse_non_batched.select(*selects_args)
            dense_selected = sparse_non_batched.to_dense().select(*selects_args)
            self.assertEqual(dense_selected, sparse_selected)

        # index a single element
        self.assertEqual(sparse[0, 0, 0, 0], sparse.to_dense()[0, 0, 0, 0])

        # selecting from rows or columns for batched CSR is not yet implemented
        with self.assertRaisesRegex(RuntimeError, "selecting rows or columns is not implemented for batched"):
            sparse.select(-2, 0)

        with self.assertRaisesRegex(RuntimeError, "selecting rows or columns is not implemented for batched"):
            sparse.select(-1, 0)

        # assigning to sparse trhough indexing is disabled
        with self.assertRaisesRegex(TypeError, "Cannot assign to a sparse tensor"):
            sparse[0, 0, 0, 0] = 99.0

    @skipMeta
    @dtypes(*all_types_and_complex_and(torch.half, torch.bool, torch.bfloat16))
    def test_copy(self, device, dtype):

        def run_test(shape, nnz, index_type):
            a = self.genSparseCSRTensor(shape, nnz, dtype=dtype, device=device, index_dtype=index_dtype)
            b = self.genSparseCSRTensor(shape, nnz, dtype=dtype, device=device, index_dtype=index_dtype)

            a.copy_(b)

            self.assertEqual(a, b)

        ns = [5, 2, 0]
        batch_shapes = [(), (2,), (2, 3)]
        for (m, n, b), index_dtype in zip(itertools.product(ns, ns, batch_shapes), [torch.int32, torch.int64]):
            run_test((*b, m, n), 0, index_dtype)
            run_test((*b, m, n), m * n, index_dtype)

    @skipMeta
    @dtypes(*all_types_and_complex_and(torch.half, torch.bool, torch.bfloat16))
    def test_copy_errors(self, device, dtype):
        for index_dtype in [torch.int32, torch.int64]:
            shape1 = (2, 3)
            a = self.genSparseCSRTensor(shape1, 0, dtype=dtype, device=device, index_dtype=index_dtype)

            with self.assertRaisesRegex(RuntimeError, "copy between different layouts is not supported."):
                a.copy_(torch.empty(a.shape, dtype=dtype, device=device))

            b = self.genSparseCSRTensor(shape1, 1, dtype=dtype, device=device, index_dtype=index_dtype)
            with self.assertRaisesRegex(RuntimeError, "only tensors with the same number of specified elements are supported."):
                a.copy_(b)

    @skipMeta
    @dtypes(*all_types_and_complex_and(torch.half, torch.bool, torch.bfloat16))
    def test_resize(self, device, dtype):
        batch_shapes = [(), (2,), (2, 3)]
        for index_dtype, b in zip([torch.int32, torch.int64], batch_shapes):
            shape = (*b, 2, 3)
            nnz = 6
            a = self.genSparseCSRTensor(shape, nnz, dtype=dtype, device=device, index_dtype=index_dtype)

            new_shape = (*b, 4, 5)
            a.resize_(new_shape)

            self.assertEqual(a.shape, new_shape)
            # resize to larger shape doesn't add specified elements
            self.assertEqual(a._nnz(), nnz)

            new_shape = (*b, 1, 5)
            a.resize_(new_shape)

            self.assertEqual(a.shape, new_shape)
            # resize to smaller shape trims specified elements
            self.assertEqual(a._nnz(), 5)

            # trim batched dimensions
            a.resize_(new_shape[-2], new_shape[-1])
            self.assertEqual(a.shape, (new_shape[-2], new_shape[-1]))
            self.assertEqual(a._nnz(), 5)

    @skipMeta
    @dtypes(*all_types_and_complex_and(torch.half, torch.bool, torch.bfloat16))
    def test_resize_errors(self, device, dtype):
        for index_dtype in [torch.int32, torch.int64]:
            shape = (2, 3)
            nnz = 6
            a = self.genSparseCSRTensor(shape, nnz, dtype=dtype, device=device, index_dtype=index_dtype)

            with self.assertRaisesRegex(RuntimeError, "torch.resize_: Only batched sparse CSR matrices are supported"):
                new_shape = (4,)
                a.resize_(new_shape)

            # resizing of columns to smaller size is not implemented
            with self.assertRaisesRegex(
                RuntimeError,
                "torch.resize_: Resizing columns of sparse CSR tensors to a smaller value is not supported.",
            ):
                new_shape = (2, 2)
                a.resize_(new_shape)

    def test_factory_type_invariants_check(self, device):
        with self.assertRaisesRegex(RuntimeError, "both crow_indices and col_indices should have the same type."):
            torch.sparse_csr_tensor(torch.tensor([0, 2, 4], dtype=torch.int64),
                                    torch.tensor([0, 1, 0, 1], dtype=torch.int32),
                                    torch.tensor([1, 2, 3, 4]),
                                    device=device)

        with self.assertRaisesRegex(RuntimeError, r"\"validate_sparse_compressed_tensor_args\" not implemented for 'Short'"):
            torch.sparse_csr_tensor(torch.tensor([0, 2, 4], dtype=torch.int16),
                                    torch.tensor([0, 1, 0, 1], dtype=torch.int16),
                                    torch.tensor([1, 2, 3, 4]),
                                    device=device)

    def test_factory_layout_invariants_check(self, device):
        with self.assertRaisesRegex(RuntimeError, "expected values to be a strided and contiguous tensor"):
            values = torch.tensor([1.], device=device).expand(4,)
            torch.sparse_csr_tensor(torch.tensor([0, 2, 4], device=device),
                                    torch.tensor([0, 1, 0, 1], device=device),
                                    values)

        with self.assertRaisesRegex(RuntimeError, "expected col_indices to be a strided and contiguous tensor"):
            col_indices = torch.tensor([0], device=device).expand(4,)
            torch.sparse_csr_tensor(torch.tensor([0, 2, 4]),
                                    col_indices,
                                    torch.tensor([1, 2, 3, 4]))

        with self.assertRaisesRegex(RuntimeError, "expected crow_indices to be a strided and contiguous tensor"):
            crow_indices = torch.arange(6, device=device)
            torch.sparse_csr_tensor(crow_indices[::2],
                                    torch.tensor([0, 1, 0, 1], device=device),
                                    torch.tensor([1, 2, 3, 4]))

    def test_factory_shape_invariants_check(self, device):
        crow_indices = torch.tensor([0, 2, 4], device=device)
        col_indices = torch.tensor([0, 1, 0, 1], device=device)
        values = torch.tensor([1, 2, 3, 4], device=device)
        size = (2, 10)
        torch.sparse_csr_tensor(crow_indices, col_indices, values, size, device=device)

        with self.assertRaisesRegex(RuntimeError, r"size of a batched CSR tensor must have length >= 2, but got: 1"):
            torch.sparse_csr_tensor(crow_indices, col_indices, values,
                                    size=(2,),
                                    device=device)

        with self.assertRaisesRegex(RuntimeError, r"crow_indices must have dim >= 1 but got crow_indices\.dim\(\)\ = 0"):
            torch.sparse_csr_tensor(torch.zeros((), device=device, dtype=torch.int64),
                                    col_indices,
                                    values,
                                    size,
                                    device=device)

        with self.assertRaisesRegex(RuntimeError, r"col_indices must have dim >= 1 but got col_indices\.dim\(\)\ = 0"):
            torch.sparse_csr_tensor(crow_indices,
                                    torch.zeros((), device=device, dtype=torch.int64),
                                    values,
                                    size,
                                    device=device)

        with self.assertRaisesRegex(RuntimeError, r"values must have dim >= 1 but got values\.dim\(\)\ = 0"):
            torch.sparse_csr_tensor(crow_indices,
                                    col_indices,
                                    torch.zeros((), device=device, dtype=torch.int64),
                                    size,
                                    device=device)

        with self.assertRaisesRegex(RuntimeError,
                                    r"crow_indices\.size\(-1\) must be equal to size\[-2\] \+ 1 \(that is 2\), but got: 3"):
            torch.sparse_csr_tensor(crow_indices, col_indices, values, (1, 1),
                                    device=device)


        with self.assertRaisesRegex(RuntimeError,
                                    r"number of dimensions of crow_indices and col_indices must be the same"):
            torch.sparse_csr_tensor(crow_indices, col_indices.repeat(2, 1), values, size,
                                    device=device)

        with self.assertRaisesRegex(RuntimeError,
                                    r"number of dimensions of indices and values must be the same"):
            torch.sparse_csr_tensor(crow_indices, col_indices, values.repeat(2, 1), size,
                                    device=device)

        with self.assertRaisesRegex(RuntimeError,
                                    r"number of dimensions of indices must be one less"):
            torch.sparse_csr_tensor(crow_indices.repeat(2, 1), col_indices.repeat(2, 1), values.repeat(2, 1), size,
                                    device=device)

        with self.assertRaisesRegex(RuntimeError,
                                    r"all batch dimensions of the provided size \(\[2\]\), indices \(\[2\], \[3\]\),"
                                    r" and values \(\[4\]\) must be the same"):
            torch.sparse_csr_tensor(crow_indices.repeat(2, 1), col_indices.repeat(3, 1), values.repeat(4, 1), (2, 2, 10),
                                    device=device)

    def test_factory_indices_invariants_check(self, device):
        crow_indices = [0, 2, 4]
        col_indices = [0, 1, 0, 1]
        values = [1, 2, 3, 4]
        size = (2, 10)
        with self.assertRaisesRegex(RuntimeError, "0th value of crow_indices must be 0."):
            torch.sparse_csr_tensor(torch.tensor([-1, 0, 4]), torch.tensor(col_indices), torch.tensor(values), size,
                                    device=device)

        with self.assertRaisesRegex(RuntimeError,
                                    "last value of crow_indices should be equal to the length of col_indices."):
            torch.sparse_csr_tensor(torch.tensor([0, 2, 5]), torch.tensor(col_indices), torch.tensor(values), size,
                                    device=device)

        with self.assertRaisesRegex(RuntimeError,
                                    r"at position i \= 2," +
                                    r" the condition crow_indices\[i - 1\] <\= crow_indices\[i\] fails"):
            torch.sparse_csr_tensor(torch.tensor([0, 5, 4]), torch.tensor(col_indices), torch.tensor(values), size,
                                    device=device)

        with self.assertRaisesRegex(RuntimeError, r"col_indices\.min\(\) should be greater or equal to zero"):
            torch.sparse_csr_tensor(torch.tensor(crow_indices), torch.tensor([0, -1, 0, 1]), torch.tensor(values), size,
                                    device=device)

        with self.assertRaisesRegex(RuntimeError, r"size\[-1\] should be greater than col_indices\.max\(\)"):
            torch.sparse_csr_tensor(torch.tensor(crow_indices), torch.tensor([0, 11, 0, 1]), torch.tensor(values), size,
                                    device=device)

    @onlyCUDA
    @dtypes(*all_types_and_complex_and(torch.half, torch.bool, torch.bfloat16))
    def test_factory_device_type_inference(self, device, dtype):
        cpu_cuda = ('cpu', 'cuda')
        cpu_cuda_none = cpu_cuda + (None,)
        for crow_indices_device, col_indices_device, values_device, device in itertools.product(cpu_cuda,
                                                                                                cpu_cuda,
                                                                                                cpu_cuda,
                                                                                                cpu_cuda_none):
            for index_dtype in [torch.int32, torch.int64]:
                crow_indices = torch.tensor([0, 2, 4], dtype=index_dtype, device=crow_indices_device)
                col_indices = torch.tensor([0, 1, 0, 1], dtype=index_dtype, device=col_indices_device)
                values = torch.tensor([1, 2, 3, 4], dtype=dtype, device=values_device)
                if device is None and (crow_indices_device != col_indices_device or
                                       crow_indices_device != values_device):
                    with self.assertRaises(RuntimeError):
                        torch.sparse_csr_tensor(crow_indices,
                                                col_indices,
                                                values,
                                                size=(2, 10),
                                                device=device)
                else:
                    t = torch.sparse_csr_tensor(crow_indices,
                                                col_indices,
                                                values,
                                                size=(2, 10),
                                                device=device)
                    should_be_cuda = (device == 'cuda' or (device is None and values_device == 'cuda'))
                    self.assertEqual(should_be_cuda, t.is_cuda)
                    t.crow_indices().dtype == index_dtype
                    t.col_indices().dtype == index_dtype
                    t.values().dtype == dtype
                    t.crow_indices().device == t.values().device
                    t.col_indices().device == t.values().device

    @dtypes(*all_types_and_complex_and(torch.half, torch.bool, torch.bfloat16))
    def test_sparse_csr_from_dense(self, device, dtype):
        dense = torch.tensor([[4, 5, 0], [0, 0, 0], [1, 0, 0]], dtype=dtype, device=device)
        sparse = dense.to_sparse_csr()
        self.assertEqual(torch.tensor([0, 2, 2, 3], dtype=torch.int64), sparse.crow_indices())
        self.assertEqual(torch.tensor([0, 1, 0], dtype=torch.int64), sparse.col_indices())
        self.assertEqual(torch.tensor([4, 5, 1], dtype=dtype), sparse.values())

        dense = torch.tensor([[0, 0, 0], [0, 0, 1], [1, 0, 0]], dtype=dtype, device=device)
        sparse = dense.to_sparse_csr()
        self.assertEqual(torch.tensor([0, 0, 1, 2], dtype=torch.int64), sparse.crow_indices())
        self.assertEqual(torch.tensor([2, 0], dtype=torch.int64), sparse.col_indices())
        self.assertEqual(torch.tensor([1, 1], dtype=dtype), sparse.values())

        dense = torch.tensor([[2, 2, 2], [2, 2, 2], [2, 2, 2]], dtype=dtype, device=device)
        sparse = dense.to_sparse_csr()
        self.assertEqual(torch.tensor([0, 3, 6, 9], dtype=torch.int64), sparse.crow_indices())
        self.assertEqual(torch.tensor([0, 1, 2] * 3, dtype=torch.int64), sparse.col_indices())
        self.assertEqual(torch.tensor([2] * 9, dtype=dtype), sparse.values())

    @dtypes(*all_types_and_complex_and(torch.half, torch.bool, torch.bfloat16))
    def test_sparse_csr_to_dense(self, device, dtype):
        mn = [5, 2, 0]
        for (m, n) in itertools.product(mn, mn):
            size = (m, n)
            dense = make_tensor(size, dtype=dtype, device=device)
            sparse = dense.to_sparse_csr()
            self.assertEqual(sparse.to_dense(), dense)

        batch_shape = (2, 3)
        crow_indices = torch.tensor([0, 3, 5], device=device).repeat(6, 1).reshape(*batch_shape, -1)
        col_indices = torch.tensor([0, 1, 2, 0, 1], device=device).repeat(6, 1).reshape(*batch_shape, -1)
        values = torch.tensor([1, 2, 1, 3, 4], device=device, dtype=dtype).repeat(6, 1).reshape(*batch_shape, -1)
        csr = torch.sparse_csr_tensor(crow_indices, col_indices, values, dtype=dtype, device=device)
        dense = torch.tensor([[1, 2, 1], [3, 4, 0]], dtype=dtype, device=device).repeat(6, 1).reshape(csr.shape)
        self.assertEqual(csr.to_dense(), dense)

    @skipMeta
    @skipCPUIfNoMklSparse
    @coalescedonoff
    @dtypes(torch.double)
    def test_coo_to_csr_convert(self, device, dtype, coalesced):
        with self.assertRaisesRegex(RuntimeError, "Input is supposed to be a vector"):
            torch._convert_indices_from_coo_to_csr(
                torch.randint(100, (5, 5), device=device),
                size=100)

        size = (5, 5)
        sparse_dim = 2
        nnz = 10
        sparse_coo, _, _ = self.genSparseTensor(size, sparse_dim, nnz, coalesced, device, dtype)
        sparse_csr = sparse_coo.to_sparse_csr()

        self.assertTrue(sparse_csr.is_sparse_csr)
        self.assertEqual(sparse_csr.to_dense(), sparse_coo.to_dense())

        vec = torch.randn((5, 1), dtype=dtype, device=device)
        coo_product = sparse_coo.matmul(vec)
        csr_product = sparse_csr.matmul(vec)

        self.assertEqual(coo_product, csr_product)

        vec = torch.randn((100, 1), dtype=dtype, device=device)
        index = torch.tensor([
            [1, 0, 35, 14, 39, 6, 71, 66, 40, 27],
            [92, 31, 62, 50, 22, 65, 89, 74, 56, 34],
        ], dtype=torch.int32)
        values = torch.tensor([1, 2, 3, 4, 5, 6, 7, 8, 9, 10], dtype=dtype, device=device)
        coo = torch.sparse_coo_tensor(index, values, torch.Size([100, 100]), dtype=dtype, device=device)
        csr = coo.to_sparse_csr()

        self.assertEqual(coo.matmul(vec), csr.matmul(vec))

        col_indices = torch.tensor([
            31, 92, 65, 50, 34, 62, 22, 56, 74, 89
        ], dtype=torch.int64, device=device)
        self.assertEqual(csr.col_indices(), col_indices)

        values = torch.tensor([2, 1, 6, 4, 10, 3, 5, 9, 8, 7], dtype=dtype, device=device)
        self.assertEqual(csr.values(), values)

    @parametrize("blocksize", [2, 4])
    @dtypes((torch.double, torch.int32), (torch.double, torch.int64))
    @unittest.skipIf(not TEST_SCIPY, "SciPy not found")
    @skipMeta
    def test_csr_to_block_csr(self, device, dtypes, blocksize):
        for shape in [(24, 24), (12, 24)]:
            dtype, index_dtype = dtypes
            m, k = shape
            nnz = random.randint(0, m * k)
            t = self.genSparseCSRTensor((m * blocksize, k * blocksize), nnz, dtype=dtype,
                                        device=device, index_dtype=index_dtype)
            st = sp.csr_matrix((t.values().cpu(), t.col_indices().cpu(), t.crow_indices().cpu()), shape=tuple(t.size()))
            block_t = t.to_sparse_bsr((blocksize, blocksize))
            self.assertEqual(block_t.values().dim(), 3)
            self.assertTrue(block_t.layout == torch.sparse_bsr)
            block_st = st.tobsr(blocksize=(blocksize, blocksize))
            self.assertEqual(block_t.values().cpu(), block_st.data)
            self.assertEqual(block_t.col_indices().cpu(), torch.tensor(block_st.indices).to(index_dtype))
            self.assertEqual(block_t.crow_indices().cpu(), torch.tensor(block_st.indptr).to(index_dtype))

    @dtypes(torch.double)
    @unittest.skipIf(not TEST_SCIPY, "SciPy not found")
    def test_csr_to_block_csr_errors(self, device, dtype):
        for index_dtype in [torch.int32, torch.int64]:
            nnz = 15
            t = self.genSparseCSRTensor((16, 16), nnz, dtype=dtype,
                                        device=device, index_dtype=index_dtype)
            with self.assertRaisesRegex(RuntimeError, "must be square."):
                block_t = t.to_sparse_bsr((2, 3))

            with self.assertRaisesRegex(RuntimeError, r"size \(16, 16\) with block size \(5, 5\)"):
                block_t = t.to_sparse_bsr((5, 5))

    @dtypes(*all_types_and_complex_and(torch.half, torch.bool, torch.bfloat16))
    def test_sparse_csr_from_dense_convert_error(self, device, dtype):
        size = (4, 2, 4)
        dense = make_tensor(size, dtype=dtype, device=device)

        with self.assertRaisesRegex(RuntimeError, "Only 2D"):
            sparse = dense.to_sparse_csr()

    # TODO: Support auto generation of device check for sparse tensors
    # See: https://github.com/pytorch/pytorch/issues/59058
    @onlyCUDA
    @dtypes(torch.double)
    def test_matmul_device_mismatch(self, device, dtype):
        cpu = torch.rand((10, 10))
        cuda = cpu.cuda()
        for s, m1, m2 in itertools.product((cpu, cuda), repeat=3):
            csr = m1.to_sparse()
            if s.device == csr.device == m2.device:
                torch.addmm(s, csr, m2)
            else:
                with self.assertRaisesRegex(RuntimeError, "Expected all tensors to be on the same device"):
                    torch.addmm(s, csr, m2)

    @skipCPUIfNoMklSparse
    @skipCUDAIfNoCusparseGeneric
    @dtypes(*floating_and_complex_types())
    @dtypesIfCUDA(*floating_and_complex_types_and(
                  *[torch.half] if SM53OrLater else [],
                  *[torch.bfloat16] if SM80OrLater else []))
    def test_csr_matvec(self, device, dtype):
        side = 100
        for index_dtype in [torch.int32, torch.int64]:
            csr = self.genSparseCSRTensor((side, side), 1000, device=device, dtype=dtype, index_dtype=index_dtype)
            vec = torch.randn(side, dtype=dtype, device=device)

            res = csr.matmul(vec)
            expected = csr.to_dense().matmul(vec)

            self.assertEqual(res, expected)

            bad_vec = torch.randn(side + 10, dtype=dtype, device=device)
            err_msg = "size mismatch, got"
            with self.assertRaisesRegex(RuntimeError, err_msg):
                csr.matmul(bad_vec)

    @onlyCUDA
    @unittest.skipIf(not CUDA11OrLater, "Only CUDA 11+ is supported")
    @dtypes(torch.float32, torch.float64, torch.complex64, torch.complex128)
    def test_baddbmm(self, device, dtype):
        def run_test(c, a, a_batched, b, op_b=False, op_out=False, *, dtype=None, device=None):
            alpha = complex(random.random(), random.random()) if dtype.is_complex else random.random()
            beta = complex(random.random(), random.random()) if dtype.is_complex else random.random()
            b = b.mH if (op_b and a.shape == b.shape) else b

            actual = torch.baddbmm(c, a_batched, b, alpha=alpha, beta=beta)

            out = torch.empty_like(c.mH if op_out and a.shape == b.shape else c)
            torch.baddbmm(c, a_batched, b, alpha=alpha, beta=beta, out=out)

            expected = [torch.addmm(c[i], a, b[i], alpha=alpha, beta=beta) for i in range(c.shape[0])]
            expected = torch.stack(expected, 0)

            self.assertEqual(actual, out)
            self.assertEqual(actual, expected)

        for index_dtype in [torch.int32, torch.int64]:
            for (m, n, k), batch_size, noncontiguous in zip(itertools.product([2, 5], repeat=3), [1, 3], [True, False]):
                nnz = random.randint(0, m * k)
                a = self.genSparseCSRTensor((m, k), nnz, dtype=dtype, device=device, index_dtype=index_dtype)

                # a_batched is a regular CSR tensor but with a batch dimension in the shape
                a_batched = torch._sparse_csr_tensor_unsafe(
                    a.crow_indices(), a.col_indices(), a.values(), (batch_size, m, k))

                b = make_tensor((batch_size, k, n), dtype=dtype, device=device, noncontiguous=noncontiguous)
                c = make_tensor((batch_size, m, n), dtype=dtype, device=device, noncontiguous=noncontiguous)
                for op_b, op_out in itertools.product([True, False], repeat=2):
                    run_test(c, a, a_batched, b, op_b, op_out, dtype=dtype, device=device)

    @onlyCUDA
    @unittest.skipIf(not CUDA11OrLater, "Only CUDA 11+ is supported")
    @skipCUDAIfNoCusparseGeneric
    @dtypes(torch.float32, torch.float64, torch.complex64, torch.complex128)
    def test_bmm(self, device, dtype):
        def run_test(a, a_batched, b, op_b=False, op_out=False, *, dtype=None, device=None):
            b = b.mH if (op_b and a.shape == b.shape) else b

            actual = torch.bmm(a_batched, b)

            out = torch.empty_like(actual.mH if op_out and a.shape == b.shape else actual)
            torch.bmm(a_batched, b, out=out)

            expected = [torch.mm(a, b[i]) for i in range(b.shape[0])]
            expected = torch.stack(expected, 0)

            self.assertEqual(actual, out)
            self.assertEqual(actual, expected)

        for index_dtype in [torch.int32, torch.int64]:
            for (m, n, k), batch_size, noncontiguous in zip(itertools.product([2, 5], repeat=3), [1, 3], [True, False]):
                nnz = random.randint(0, m * k)
                a = self.genSparseCSRTensor((m, k), nnz, dtype=dtype, device=device, index_dtype=index_dtype)

                # a_batched is a regular CSR tensor but with a batch dimension in the shape
                a_batched = torch._sparse_csr_tensor_unsafe(
                    a.crow_indices(), a.col_indices(), a.values(), (batch_size, m, k))

                b = make_tensor((batch_size, k, n), dtype=dtype, device=device, noncontiguous=noncontiguous)
                for op_b, op_out in itertools.product([True, False], repeat=2):
                    run_test(a, a_batched, b, op_b, op_out, dtype=dtype, device=device)

    def run_test_block_addmm_addmv(self, addmv_addmm, c, a, b, op_b=False, op_out=False, *, dtype=None, device=None):
        alpha = complex(random.random(), random.random()) if dtype.is_complex else random.random()
        beta = complex(random.random(), random.random()) if dtype.is_complex else random.random()
        b = b.mH if (op_b and a.shape == b.shape) else b

        actual = addmv_addmm(c, a, b, alpha=alpha, beta=beta)

        out = torch.empty_like(c.mH if op_out and a.shape == b.shape else c)
        addmv_addmm(c, a, b, alpha=alpha, beta=beta, out=out)

        a_bsr = sp.bsr_matrix(
            (
                a.values().cpu().numpy(),
                a.col_indices().cpu().numpy(),
                a.crow_indices().cpu().numpy(),
            ),
            shape=a.shape,
        )
        expected = alpha * (a_bsr * b.cpu().resolve_conj().numpy()) + beta * c.cpu().numpy()
        self.assertEqual(actual, out)
        self.assertEqual(actual, expected)

    # TODO: block_size 1 is broken
    @parametrize("block_size", [2, 3])
    @parametrize("index_dtype", [torch.int32, torch.int64])
    @parametrize("noncontiguous", [True, False])
    @skipCPUIfNoMklSparse
    @unittest.skipIf(not TEST_SCIPY, "SciPy not found")
    @dtypes(torch.float32, torch.float64, torch.complex64, torch.complex128)
    @precisionOverride({torch.float32: 1e-3, torch.complex64: 1e-3,
                        torch.float64: 1e-5, torch.complex128: 1e-5})
    def test_block_addmm(self, device, dtype, index_dtype, block_size, noncontiguous):
        for (m, n, k) in itertools.product([2, 5], repeat=3):
            nnz = random.randint(0, m * k)
            if not noncontiguous:
                a = self.genSparseCSRTensor((m * block_size, k * block_size), nnz,
                                            dtype=dtype, device=device, index_dtype=index_dtype)
                a = a.to_sparse_bsr((block_size, block_size))
            else:
                a = self.genSparseCSRTensor((m, k), nnz, dtype=dtype, device=device, index_dtype=index_dtype)
                a_data = make_tensor((nnz, block_size, block_size), dtype=dtype, device=device)
                a_data = a_data.mT if noncontiguous else a_data   # Test column-major blocks
                a = torch._sparse_bsr_tensor_unsafe(a.crow_indices(), a.col_indices(),
                                                    a_data, (m * block_size, k * block_size))
            b = make_tensor((k * block_size, n * block_size), dtype=dtype, device=device, noncontiguous=noncontiguous)
            c = make_tensor((m * block_size, n * block_size), dtype=dtype, device=device, noncontiguous=noncontiguous)
            for op_b, op_out in itertools.product([True, False], repeat=2):
                self.run_test_block_addmm_addmv(torch.addmm, c, a, b, op_b, op_out, dtype=dtype, device=device)

    @parametrize("block_size", [2, 3])
    @parametrize("index_dtype", [torch.int32, torch.int64])
    @parametrize("noncontiguous", [True, False])
    @skipCPUIfNoMklSparse
    @unittest.skipIf(not TEST_SCIPY, "SciPy not found")
    @dtypes(torch.float32, torch.float64, torch.complex64, torch.complex128)
    def test_block_addmv(self, device, dtype, index_dtype, block_size, noncontiguous):
        # TODO: Explicitly disable block size 1 support
        # if (TEST_WITH_ROCM or not TEST_CUSPARSE_GENERIC) and block_size == 1:
        #     return
        for (m, k) in itertools.product([2, 5], repeat=2):
            nnz = random.randint(0, m * k)
            if not noncontiguous:
                a = self.genSparseCSRTensor((m * block_size, k * block_size), nnz,
                                            dtype=dtype, device=device, index_dtype=index_dtype)
                a = a.to_sparse_bsr((block_size, block_size))
            else:
                a = self.genSparseCSRTensor((m, k), nnz, dtype=dtype, device=device, index_dtype=index_dtype)
                a_data = make_tensor((nnz, block_size, block_size), dtype=dtype, device=device)
                a_data = a_data.mT if noncontiguous else a_data   # Test column-major blocks
                a = torch._sparse_bsr_tensor_unsafe(a.crow_indices(), a.col_indices(),
                                                    a_data, (m * block_size, k * block_size))
            b = make_tensor((k * block_size,), dtype=dtype, device=device, noncontiguous=noncontiguous)
            c = make_tensor((m * block_size,), dtype=dtype, device=device, noncontiguous=noncontiguous)
            self.run_test_block_addmm_addmv(torch.addmv, c, a, b, dtype=dtype, device=device)

    @parametrize("block_size", [2, 3])
    @parametrize("index_dtype", [torch.int32, torch.int64])
    @parametrize("noncontiguous", [True, False])
    @skipCPUIfNoMklSparse
    @unittest.skipIf(not TEST_SCIPY, "SciPy not found")
    @dtypes(torch.float32, torch.float64, torch.complex64, torch.complex128)
    def test_block_triangular_solve(self, device, dtype, index_dtype, block_size, noncontiguous):
        def run_test(a, b, upper, transpose, unitriangular, op_out):
            if unitriangular and self.device_type == 'cpu':
                # TODO: When unitriangular=True results are not correct on CPU
                return

            if not upper and self.device_type == 'cpu':
                # TODO: When upper=False some generated inputs might crash on CPU
                return

            actual = torch.triangular_solve(b, a, upper=upper, unitriangular=unitriangular, transpose=transpose)
            actual_X = actual.solution
            actual_A_clone = actual.cloned_coefficient
            self.assertTrue(actual_A_clone.numel() == 0)
            if a._nnz() == 0:
                self.assertTrue(actual_X.isnan().all())
                return

            # TODO: replace with torch method when implemented to_dense() on block sparse tensor
            a_bsr = sp.bsr_matrix(
                (
                    a.values().cpu().numpy(),
                    a.col_indices().cpu().numpy(),
                    a.crow_indices().cpu().numpy(),
                ),
                shape=a.shape,
            )
            expected_X, _ = torch.triangular_solve(
                b,
                torch.tensor(a_bsr.todense(), device=device),
                transpose=transpose,
                upper=upper,
                unitriangular=unitriangular)

            if expected_X.isnan().any():
                # TODO: zeros on the diagonal are not handled for CPU path
                # there's no way to query this info from MKL
                if self.device_type == 'cuda' and not TEST_WITH_ROCM:
                    self.assertTrue(actual_X.isnan().any() or actual_X.isinf().any())
                return

            self.assertEqual(actual_X, expected_X)

            out = torch.empty_like(b.mH if op_out and a.shape == b.shape else b)
            torch.triangular_solve(
                b, a,
                upper=upper, unitriangular=unitriangular, transpose=transpose, out=(out, actual_A_clone)
            )
            self.assertEqual(out, actual_X)
            self.assertEqual(out, expected_X)

        for (m, k) in itertools.product([2, 3], [1, 3]):
            nnz = random.randint(0, m * m)
            if not noncontiguous:
                a = self.genSparseCSRTensor((m * block_size, m * block_size), nnz,
                                            dtype=dtype, device=device, index_dtype=index_dtype)
                a = a.to_sparse_bsr((block_size, block_size))
            else:
                a = self.genSparseCSRTensor((m, m), nnz, dtype=dtype, device=device, index_dtype=index_dtype)
                a_data = make_tensor((nnz, block_size, block_size), dtype=dtype, device=device)
                a_data = a_data.mT if noncontiguous else a_data  # Test column-major blocks
                a = torch._sparse_bsr_tensor_unsafe(a.crow_indices(), a.col_indices(),
                                                    a_data, (m * block_size, m * block_size))
            b = make_tensor((m * block_size, k), dtype=dtype, device=device, noncontiguous=noncontiguous)

            for (upper, unitriangular, transpose, op_out) in itertools.product([True, False], repeat=4):
                run_test(a, b, upper, unitriangular, transpose, op_out)

    @skipCPUIfNoMklSparse
    @dtypes(torch.double)
    def test_mm(self, device, dtype):
        def test_shape(di, dj, dk, nnz0=None, nnz1=None):
            for index_dtype in [torch.int32, torch.int64]:
                alpha = random.random()
                beta = random.random()

                def _test(t, x, y):
                    # res = beta * t  + alpha * (x @ y)
                    res = torch.addmm(t, x, y, beta=beta, alpha=alpha)
                    expected = torch.addmm(t, x.to_dense(), y.to_dense(), beta=beta, alpha=alpha)
                    self.assertEqual(res, expected)

                    res = torch.addmm(t, x, y)
                    expected = torch.addmm(t, x.to_dense(), y.to_dense())
                    self.assertEqual(res, expected)

                    res = torch.mm(x, y)
                    expected = torch.mm(x.to_dense(), y.to_dense())
                    self.assertEqual(res, expected)

                if nnz0 is None:
                    nnz0 = random.randint(di * dk // 2, di * dk)
                t = torch.randn(di, dj, dtype=dtype, device=device)
                x = self.genSparseCSRTensor((di, dk), nnz0, device=device, dtype=dtype, index_dtype=index_dtype)
                y = torch.randn(dk, dj, dtype=dtype, device=device)
                _test(t, x, y)

                if nnz1 is None:
                    nnz1 = random.randint(dk * dj // 2, dk * dj)
                t = torch.randn(di, dj, dtype=dtype, device=device)
                x = torch.randn(di, dk, dtype=dtype, device=device)
                y = self.genSparseCSRTensor((dk, dj), nnz1, device=device, dtype=dtype, index_dtype=index_dtype)
                _test(t, x, y)

        for i in range(2, 5):
            for j in range(2, 8):
                for k in range(2, 8):
                    test_shape(i, j, k)
        test_shape(4, 4, 4, 0, 0)

    @skipCPUIfNoMklSparse
    @dtypes(*floating_and_complex_types())
    @dtypesIfCUDA(*floating_and_complex_types_and(
                  *[torch.half] if SM53OrLater and TEST_CUSPARSE_GENERIC else [],
                  *[torch.bfloat16] if SM80OrLater and TEST_CUSPARSE_GENERIC else []))
    @precisionOverride({torch.bfloat16: 1e-2, torch.float16: 1e-2})
    def test_sparse_mm(self, device, dtype):
        def test_shape(d1, d2, d3, nnz, transposed, index_dtype):
            if transposed:
                D = torch.randn(d3, d2, dtype=dtype, device=device).t_()
            else:
                D = torch.randn(d2, d3, dtype=dtype, device=device)
            S = self.genSparseCSRTensor((d1, d2), nnz, device=device, dtype=dtype, index_dtype=index_dtype)
            S_dense = S.to_dense()
            self.assertEqual(torch.sparse.mm(S, D), torch.mm(S_dense, D))

        for index_dtype in [torch.int32, torch.int64]:
            test_shape(7, 8, 9, 20, False, index_dtype)
            test_shape(7, 8, 9, 20, True, index_dtype)

    @dtypes(*floating_and_complex_types())
    @dtypesIfCUDA(*floating_and_complex_types_and(
                  *[torch.half] if SM53OrLater and TEST_CUSPARSE_GENERIC else [],
                  *[torch.bfloat16] if SM80OrLater and TEST_CUSPARSE_GENERIC else []))
    @precisionOverride({torch.bfloat16: 1e-2, torch.float16: 1e-2})
    def test_sparse_addmm(self, device, dtype):
        def test_shape(m, n, p, nnz, broadcast, index_dtype, alpha_beta=None):
            if alpha_beta is None:
                alpha = random.random()
                beta = random.random()
            else:
                alpha, beta = alpha_beta
            if broadcast:
                D1 = make_tensor((), dtype=dtype, device=device)
            else:
                D1 = make_tensor([n, p], dtype=dtype, device=device)
            D2 = make_tensor([m, p], dtype=dtype, device=device)
            S = self.genSparseCSRTensor([n, m], nnz, dtype=dtype, device=device, index_dtype=index_dtype)
            S_dense = S.to_dense()
            Y = torch.sparse.addmm(D1, S, D2, beta=beta, alpha=alpha)
            Y_dense = torch.addmm(D1, S_dense, D2, beta=beta, alpha=alpha)
            self.assertEqual(Y, Y_dense)

        for index_dtype in [torch.int32, torch.int64]:
            test_shape(7, 8, 9, 20, False, index_dtype, None)
            test_shape(7, 8, 9, 20, True, index_dtype, None)
            test_shape(7, 8, 9, 20, False, index_dtype, (1, 0))
            test_shape(7, 8, 9, 20, True, index_dtype, (1, 0))
            test_shape(7, 8, 9, 20, False, index_dtype, (1, 1))
            test_shape(7, 8, 9, 20, True, index_dtype, (1, 1))

    @skipCPUIfNoMklSparse
    @dtypes(*floating_and_complex_types())
    @precisionOverride({torch.double: 1e-8, torch.float: 1e-4, torch.bfloat16: 0.6,
                        torch.half: 1e-1, torch.cfloat: 1e-4, torch.cdouble: 1e-8})
    @dtypesIfCUDA(*floating_types_and(torch.complex64,
                                      *[torch.bfloat16] if SM80OrLater else [],
                                      *[torch.half] if SM53OrLater else [],
                                      *[torch.complex128] if CUSPARSE_SPMM_COMPLEX128_SUPPORTED else []))
    @skipCUDAIf(
        not _check_cusparse_spgemm_available(),
        "cuSparse Generic API SpGEMM is not available"
    )
    def test_addmm_all_sparse_csr(self, device, dtype):
        M = torch.randn(10, 25, device=device).to(dtype)
        m1 = torch.randn(10, 50, device=device).to(dtype)
        m2 = torch.randn(50, 25, device=device).to(dtype)
        _test_addmm_addmv(self, torch.addmm, M, m1, m2, layout=torch.sparse_csr, mode="all_sparse")

        # Test 0-strided
        M = torch.randn(10, 1, device=device).to(dtype).expand(10, 25)
        m1 = torch.randn(10, 1, device=device).to(dtype).expand(10, 50)
        m2 = torch.randn(50, 25, device=device).to(dtype)
        _test_addmm_addmv(self, torch.addmm, M, m1, m2, layout=torch.sparse_csr, mode="all_sparse")

        # Test beta=0, M=nan
        M = torch.full((10, 25), float('nan'), device=device).to(dtype)
        m1 = torch.randn(10, 50, device=device).to(dtype)
        m2 = torch.randn(50, 25, device=device).to(dtype)
        _test_addmm_addmv(self, torch.addmm, M, m1, m2, beta=0, layout=torch.sparse_csr, mode="all_sparse")

        # Test transpose
        for t1, t2, t3, t4 in itertools.product([True, False], repeat=4):
            def maybe_transpose(cond, m):
                if not cond:
                    return m
                return m.t().clone(memory_format=torch.contiguous_format).t()

            M = maybe_transpose(t1, torch.randn(10, 25, device=device).to(dtype))
            m1 = maybe_transpose(t2, torch.randn(10, 50, device=device).to(dtype))
            m2 = maybe_transpose(t3, torch.randn(50, 25, device=device).to(dtype))
            _test_addmm_addmv(self, torch.addmm, M, m1, m2, transpose_out=t4, layout=torch.sparse_csr, mode="all_sparse")

    @onlyCPU
    @skipCPUIfNoMklSparse
    @dtypes(*floating_and_complex_types())
    def test_addmm_dense_result(self, device, dtype):
        M = torch.randn(10, 25, device=device).to(dtype)
        m1 = torch.randn(10, 50, device=device).to(dtype)
        m2 = torch.randn(50, 25, device=device).to(dtype)
        _test_addmm_addmv(self, torch.addmm, M, m1, m2, layout=torch.sparse_csr, mode="dense_result")

        # Test 0-strided
        M = torch.randn(10, 1, device=device).to(dtype).expand(10, 25)
        m1 = torch.randn(10, 1, device=device).to(dtype).expand(10, 50)
        m2 = torch.randn(50, 25, device=device).to(dtype)
        _test_addmm_addmv(self, torch.addmm, M, m1, m2, layout=torch.sparse_csr, mode="dense_result")

        # Test beta=0, M=nan
        M = torch.full((10, 25), float('nan'), device=device).to(dtype)
        m1 = torch.randn(10, 50, device=device).to(dtype)
        m2 = torch.randn(50, 25, device=device).to(dtype)
        _test_addmm_addmv(self, torch.addmm, M, m1, m2, beta=0, layout=torch.sparse_csr, mode="dense_result")

        # Test transpose
        for t1, t2, t3, t4 in itertools.product([True, False], repeat=4):
            def maybe_transpose(cond, m):
                if not cond:
                    return m
                return m.t().clone(memory_format=torch.contiguous_format).t()

            M = maybe_transpose(t1, torch.randn(10, 25, device=device).to(dtype))
            m1 = maybe_transpose(t2, torch.randn(10, 50, device=device).to(dtype))
            m2 = maybe_transpose(t3, torch.randn(50, 25, device=device).to(dtype))
            _test_addmm_addmv(self, torch.addmm, M, m1, m2, transpose_out=t4, layout=torch.sparse_csr, mode="dense_result")

    @parametrize("k", [0, 1, 8])
    @parametrize("n", [0, 1, 10])
    @parametrize("m", [0, 1, 25])
    @skipCPUIfNoMklSparse
    @dtypes(*floating_and_complex_types())
    @dtypesIfCUDA(*floating_types_and(torch.complex64,
                                      *[torch.bfloat16] if SM80OrLater else [],
                                      *[torch.half] if SM53OrLater else [],
                                      *[torch.complex128] if CUSPARSE_SPMM_COMPLEX128_SUPPORTED else []))
    @skipCUDAIf(
        not _check_cusparse_spgemm_available(),
        "cuSparse Generic API SpGEMM is not available"
    )
    @precisionOverride({torch.double: 1e-8, torch.float: 1e-4, torch.bfloat16: 0.6,
                        torch.half: 1e-1, torch.cfloat: 1e-4, torch.cdouble: 1e-8})
    def test_addmm_sizes_all_sparse_csr(self, device, dtype, m, n, k):
        M = torch.randn(n, m, device=device).to(dtype)
        m1 = torch.randn(n, k, device=device).to(dtype)
        m2 = torch.randn(k, m, device=device).to(dtype)
        _test_addmm_addmv(self, torch.addmm, M, m1, m2, layout=torch.sparse_csr, mode="all_sparse")

        M = torch.randn(n, m, device=device).to(dtype).to_sparse_csr()
        m1 = torch.randn(n, k + 1, device=device).to(dtype).to_sparse_csr()
        m2 = torch.randn(k, m, device=device).to(dtype).to_sparse_csr()
        self.assertRaisesRegex(RuntimeError, f"{n}x{k + 1}.*{k}x{m}", lambda: torch.addmm(M, m1, m2))
        self.assertRaisesRegex(RuntimeError, f"{n}x{k + 1}.*{k}x{m}", lambda: torch.mm(m1, m2))

    @skipCPUIfNoMklSparse
    @dtypes(torch.float)
    def test_addmm_errors(self, device, dtype):
        # test that the errors are the same for dense and sparse versions
        import re

        def test1(*, is_sparse):
            # shapes must be compatible for matrix multiplication
            a = make_tensor((2, 3), dtype=dtype, device=device)
            if is_sparse:
                a_sparse = a.to_sparse_csr()
                return torch.addmm(a, a_sparse, a)
            else:
                return torch.addmm(a, a, a)

        def test2(*, is_sparse):
            # mat2 must be a matrix
            a = make_tensor((2, 3), dtype=dtype, device=device)
            if is_sparse:
                a_sparse = a.to_sparse_csr()
                return torch.addmm(a, a_sparse, a.unsqueeze(0))
            else:
                return torch.addmm(a, a, a.unsqueeze(0))

        def test3(*, is_sparse):
            # the first input needs to be 1D or 2D
            a = make_tensor((3, 3), dtype=dtype, device=device)
            if is_sparse:
                a_sparse = a.to_sparse_csr()
                return torch.addmm(a.unsqueeze(0), a_sparse, a)
            else:
                return torch.addmm(a.unsqueeze(0), a, a)

        for test in (test1, test2, test3):
            try:
                test(is_sparse=False)
            except RuntimeError as msg:
                with self.assertRaisesRegex(RuntimeError, re.escape(str(msg))):
                    test(is_sparse=True)

    @skipCPUIfNoMklSparse
    @dtypes(torch.float)
    def test_mm_errors(self, device, dtype):
        # test that the errors are the same for dense and sparse versions
        import re

        def test1(*, is_sparse):
            # shapes must be compatible for matrix multiplication
            a = make_tensor((2, 3), dtype=dtype, device=device)
            if is_sparse:
                a_sparse = a.to_sparse_csr()
                return torch.mm(a_sparse, a)
            else:
                return torch.mm(a, a)

        def test2(*, is_sparse):
            # mat2 must be a matrix
            a = make_tensor((2, 3), dtype=dtype, device=device)
            if is_sparse:
                a_sparse = a.to_sparse_csr()
                return torch.mm(a_sparse, a.unsqueeze(0))
            else:
                return torch.mm(a, a.unsqueeze(0))

        for test in (test1, test2):
            try:
                test(is_sparse=False)
            except RuntimeError as msg:
                with self.assertRaisesRegex(RuntimeError, re.escape(str(msg))):
                    test(is_sparse=True)

    @dtypes(torch.float, torch.double)
    def test_add(self, device, dtype):
        def _test_spadd_shape(nnz, shape):
            # sparse.to_dense() uses torch.add internally so if torch.add is wrong,
            # the dense tensor will be wrong but this test would still pass
            # there's a separate test that checks for the correctness of the .to_dense() call
            x = self.genSparseCSRTensor(shape, nnz, dtype=dtype, device=device, index_dtype=torch.int32)
            y = torch.randn(*shape, dtype=dtype, device=device)
            r = random.random()

            res = torch.add(y, x, alpha=r)
            expected = y + r * x.to_dense()
            self.assertEqual(res, expected)

            # Non contiguous dense tensor
            s = list(shape)
            s[0] = shape[-1]
            s[-1] = shape[0]
            y = torch.randn(*s, dtype=torch.double, device=device)
            y.transpose_(0, len(s) - 1)
            r = random.random()

            res = torch.add(y, x, alpha=r)
            expected = y + r * x.to_dense()

            self.assertEqual(res, expected)

        ns = [2, 5]
        batch_shapes = [(), (2,), (2, 3)]
        for b, m, n in itertools.product(batch_shapes, ns, ns):
            _test_spadd_shape(0, (*b, m, n))
            _test_spadd_shape(m * n // 2, (*b, m, n))
            _test_spadd_shape(m * n, (*b, m, n))

    @dtypes(torch.float, torch.double)
    def test_mul(self, device, dtype):
        # TODO: This whole test should be migrated to OpInfos
        def _test_spadd_shape(fn, nnz, shape):
            x = self.genSparseCSRTensor(shape, nnz, dtype=dtype, device=device, index_dtype=torch.int32)
            y = self.genSparseCSRTensor(shape, nnz, dtype=dtype, device=device, index_dtype=torch.int32)

            # Forward comparison
            res_sparse_sparse = fn(y, x)
            res_dense_sparse = fn(y.to_dense(), x)
            res_sparse_dense = fn(y, x.to_dense())
            expected = fn(y.to_dense(), x.to_dense()).to_sparse_csr()
            self.assertEqual(res_sparse_sparse, expected)
            # TODO: While result of mul(dense, csr) is csr, it is not fully compressed.
            # That means it may contain materialized zeros, since the dense argument
            # is converted according to the sparsity pattern of csr. In the future
            # we might require the result to be fully compressed.
            self.assertEqual(res_dense_sparse.to_dense(), expected.to_dense())
            self.assertEqual(res_sparse_dense.to_dense(), expected.to_dense())

            # Grad comparison
            x = self.genSparseCSRTensor(shape, nnz, dtype=dtype, device=device, index_dtype=torch.int32)
            y = self.genSparseCSRTensor(shape, nnz, dtype=dtype, device=device, index_dtype=torch.int32)
            z = self.genSparseCSRTensor(shape, nnz, dtype=dtype, device=device, index_dtype=torch.int32)

            # csr * csr -> csr with csr, csr gradients
            x_a = x.clone().requires_grad_()
            y_a = y.clone().requires_grad_()

            fn(y_a, x_a).backward(z)

            x_dense_a = x.to_dense().requires_grad_()
            y_dense_a = y.to_dense().requires_grad_()

            fn(y_dense_a, x_dense_a).backward(z.to_dense())

            self.assertEqual(x_a.grad.layout, torch.sparse_csr)
            self.assertEqual(y_a.grad.layout, torch.sparse_csr)

            self.assertEqual(x_a.grad.to_dense(), x_dense_a.grad)
            self.assertEqual(y_a.grad.to_dense(), y_dense_a.grad)

            # TODO: Currently strided Tensors cannot have csr gradients
            # dense * csr -> csr with csr, dense gradients
            x_a = x.clone().requires_grad_()
            y_a = y.to_dense().clone().requires_grad_()
            err_msg = "Function MulBackward0 returned an invalid gradient at index 0 - expected layout Strided but got SparseCsr"
            with self.assertRaisesRegex(RuntimeError, err_msg):
                fn(y_a, x_a).backward(z)

            # csr * dense -> csr with dense, csr gradients
            x_a = x.to_dense().clone().requires_grad_()
            y_a = y.clone().requires_grad_()
            err_msg = "Function MulBackward0 returned an invalid gradient at index 1 - expected layout Strided but got SparseCsr"
            with self.assertRaisesRegex(RuntimeError, err_msg):
                fn(y_a, x_a).backward(z)

        _test_spadd_shape(torch.mul, 100, [100, 100])
        _test_spadd_shape(torch.mul, 0, [100, 100])
        _test_spadd_shape(torch.mul, 100, [100, 1])
        _test_spadd_shape(torch.mul, 100, [1, 100])

    @skipCPUIfNoMklSparse
    @dtypes(torch.float32, torch.float64, torch.complex64, torch.complex128)
    def test_sparse_add(self, device, dtype):
        def run_test(m, n, index_dtype):

            if TEST_WITH_ROCM and dtype.is_complex:
                self.skipTest("ROCm doesn't work with complex dtype correctly.")

            alpha = random.random()
            nnz1 = random.randint(0, m * n)
            nnz2 = random.randint(0, m * n)
            nnz3 = random.randint(0, m * n)

            if TEST_WITH_ROCM:
                # ROCm fails when nnz = 0
                nnz1, nnz2, nnz3 = max(1, nnz1), max(1, nnz2), max(1, nnz3)

            S1 = self.genSparseCSRTensor([m, n], nnz1, dtype=dtype, device=device, index_dtype=index_dtype)
            S2 = self.genSparseCSRTensor([m, n], nnz2, dtype=dtype, device=device, index_dtype=index_dtype)
            S3 = self.genSparseCSRTensor([m, n], nnz3, dtype=dtype, device=device, index_dtype=index_dtype)

            expected = torch.add(S1.to_dense(), S2.to_dense(), alpha=alpha)
            actual = torch.add(S1, S2, alpha=alpha, out=S3)

            self.assertEqual(actual.to_dense(), expected)
            self.assertEqual(S3.to_dense(), expected)

        for index_dtype in [torch.int32, torch.int64]:
            for m, n in itertools.product([3, 5], [3, 5]):
                run_test(m, n, index_dtype)

    @dtypes(torch.float32, torch.float64, torch.complex64, torch.complex128)
    def test_sparse_add_errors(self, device, dtype):
        def run_test(index_type):
            a = self.genSparseCSRTensor((2, 2), 3, dtype=dtype, device=device, index_dtype=index_dtype)
            b = self.genSparseCSRTensor((2, 1), 2, dtype=dtype, device=device, index_dtype=index_dtype)
            with self.assertRaisesRegex(RuntimeError, "Expected input tensors to have the same shape"):
                torch.add(a, b)

        for index_dtype in [torch.int32, torch.int64]:
            run_test(index_dtype)

    @skipCPUIfNoMklSparse
    @skipCUDAIf(
        not _check_cusparse_triangular_solve_available(),
        "cuSparse Generic API SpSV is not available"
    )
    @dtypes(torch.float32, torch.float64, torch.complex64, torch.complex128)
    @precisionOverride({torch.float32: 1e-3, torch.complex64: 1e-3,
                        torch.float64: 1e-8, torch.complex128: 1e-8})
    def test_sparse_triangular_solve(self, device, dtype):

        def run_test(n, k, upper, unitriangular, transpose, zero):
            triangle_function = torch.triu if upper else torch.tril
            make_A = torch.zeros if zero else make_tensor
            A = make_A((n, n), dtype=dtype, device=device)
            A = triangle_function(A)
            A_sparse = A.to_sparse_csr()
            B = make_tensor((n, k), dtype=dtype, device=device)

            expected = torch.triangular_solve(B, A, upper=upper, unitriangular=unitriangular, transpose=transpose)
            expected_X = expected.solution

            actual = torch.triangular_solve(B, A_sparse, upper=upper, unitriangular=unitriangular, transpose=transpose)
            actual_X = actual.solution
            actual_A_clone = actual.cloned_coefficient
            self.assertTrue(actual_A_clone.numel() == 0)
            if A_sparse._nnz() == 0:
                self.assertTrue(actual_X.isnan().all())
                return
            self.assertEqual(actual_X, expected_X)

            # test out with C contiguous strides
            out = torch.empty_strided((n, k), (k, 1), dtype=dtype, device=device)
            torch.triangular_solve(
                B, A_sparse,
                upper=upper, unitriangular=unitriangular, transpose=transpose, out=(out, actual_A_clone)
            )
            self.assertEqual(out, expected_X)

            # test out with F contiguous strides
            out = torch.empty_strided((n, k), (1, n), dtype=dtype, device=device)
            torch.triangular_solve(
                B, A_sparse,
                upper=upper, unitriangular=unitriangular, transpose=transpose, out=(out, actual_A_clone)
            )
            self.assertEqual(out, expected_X)
            self.assertEqual(out.stride(), (1, n))

            # test out with discontiguous strides
            out = torch.empty_strided((2 * n, k), (1, 2 * n), dtype=dtype, device=device)[::2]
            if n > 0 and k > 0:
                self.assertFalse(out.is_contiguous())
                self.assertFalse(out.t().is_contiguous())
            before_stride = out.stride()
            torch.triangular_solve(
                B, A_sparse,
                upper=upper, unitriangular=unitriangular, transpose=transpose, out=(out, actual_A_clone)
            )
            self.assertEqual(out, expected_X)
            self.assertEqual(out.stride(), before_stride)

        ks = [0, 1, 3]
        ns = [5, 3, 0]
        for (k, n), (upper, unitriangular, transpose, zero) in itertools.product(itertools.product(ks, ns),
                                                                                 itertools.product([True, False], repeat=4)):
            run_test(n, k, upper, unitriangular, transpose, zero)

    @skipCUDAIfRocm
    @skipCUDAIf(
        not _check_cusparse_sddmm_available(),
        "cuSparse Generic API SDDMM is not available"
    )
    @dtypes(torch.float32, torch.float64, torch.complex64, torch.complex128)
    @precisionOverride({torch.float32: 1e-3, torch.complex64: 1e-3,
                        torch.float64: 1e-8, torch.complex128: 1e-8})
    def test_sampled_addmm(self, device, dtype):
        def run_test(c, a, b, op_a, op_b, *, alpha=None, beta=None):
            if dtype.is_complex:
                alpha = random.random() + 0.3j if alpha is None else alpha
                beta = random.random() + 0.6j if beta is None else beta
            else:
                alpha = random.random() if alpha is None else alpha
                beta = random.random() if beta is None else beta

            if op_a and a.shape == b.shape:
                a = a.mH
            if op_b and a.shape == b.shape:
                b = b.mH

            actual = torch.sparse.sampled_addmm(c, a, b, alpha=alpha, beta=beta)

            out = torch.sparse_csr_tensor(
                *map(torch.clone, (actual.crow_indices(), actual.col_indices())),
                torch.empty_like(actual.values()),
                size=actual.shape
            )
            torch.sparse.sampled_addmm(c, a, b, alpha=alpha, beta=beta, out=out)

            spy_c = torch.sparse_csr_tensor(c.crow_indices(), c.col_indices(), torch.ones_like(c.values()), size=c.shape)
            expected = alpha * (a @ b) * spy_c.to_dense() + beta * c.to_dense()
            self.assertEqual(actual.to_dense(), out.to_dense())
            self.assertEqual(actual.to_dense(), expected)

        mnk = itertools.product([2, 5], repeat=3)
        batch_shapes = [(), (2,), (2, 3)] if self.device_type == 'cuda' else [(), ]
        tf = [True, False]
        for index_dtype in [torch.int32, torch.int64]:
            for (m, n, k), b, noncontiguous, bcast_c in itertools.product(mnk, batch_shapes, tf, tf):
                if bcast_c and len(b) == 0:
                    continue
                nnz = random.randint(0, m * n)
                c_batch = () if bcast_c else b
                c = self.genSparseCSRTensor((*c_batch, m, n), nnz, dtype=dtype, device=device, index_dtype=index_dtype)
                a = make_tensor((*b, m, k), dtype=dtype, device=device, noncontiguous=noncontiguous)
                b = make_tensor((*b, k, n), dtype=dtype, device=device, noncontiguous=noncontiguous)
                for op_a, op_b in itertools.product([True, False], repeat=2):
                    run_test(c, a, b, op_a, op_b)

    @skipCUDAIfRocm
    @skipCUDAIf(
        not _check_cusparse_sddmm_available(),
        "cuSparse Generic API SDDMM is not available"
    )
    @dtypes(torch.float32, torch.float64, torch.complex64, torch.complex128)
    def test_sampled_addmm_autograd(self, device, dtype):
        from torch.testing._internal.common_methods_invocations import sample_inputs_sparse_sampled_addmm

        samples = list(sample_inputs_sparse_sampled_addmm(None, device, dtype, requires_grad=True))

        for sample, dense_covector in zip(samples, [True, False]):
            c = sample.input
            a = sample.args[0]
            b = sample.args[1]

            # Compute sparse result
            output = torch.sparse.sampled_addmm(c, a, b, **sample.kwargs)
            covector = torch.randn_like(output).to_dense() if dense_covector else torch.randn_like(output)
            output.backward(covector)

            # Compute dense result and compare with sparse result
            c1, a1, b1 = map(lambda x: x.detach().to_dense().requires_grad_(True), [c, a, b])
            dense_output = sample.kwargs['alpha'] * (a1 @ b1) * torch.ones_like(c).to_dense() + sample.kwargs['beta'] * c1
            self.assertEqual(output, dense_output)
            dense_covector = covector.to_dense()
            dense_output.backward(dense_covector)
            self.assertEqual(c.grad, c1.grad)
            self.assertEqual(a.grad, a1.grad)
            self.assertEqual(b.grad, b1.grad)

    @skipCUDAIfRocm
    @onlyCUDA
    @skipCUDAIf(True, "Causes CUDA memory exception, see https://github.com/pytorch/pytorch/issues/72177")
    @skipCUDAIf(
        not _check_cusparse_sddmm_available(),
        "cuSparse Generic API SDDMM is not available"
    )
    @dtypes(torch.float32, torch.float64, torch.complex64, torch.complex128)
    @precisionOverride({torch.float32: 1e-3, torch.complex64: 1e-3,
                        torch.float64: 1e-8, torch.complex128: 1e-8})
    def test_sampled_addmm_zero_sized(self, device, dtype):
        def run_test(c, a, b):
            actual = torch.sparse.sampled_addmm(c, a, b)
            self.assertEqual(actual.shape, c.shape)

        for m, n, k in itertools.product([0, 5], repeat=3):
            c = torch.empty(m, n, dtype=dtype, device=device, layout=torch.sparse_csr)
            a = make_tensor((m, k), dtype=dtype, device=device)
            b = make_tensor((k, n), dtype=dtype, device=device)
            run_test(c, a, b)

    @skipCUDAIfRocm
    @onlyCUDA
    @skipCUDAIf(
        not _check_cusparse_sddmm_available(),
        "cuSparse Generic API SDDMM is not available"
    )
    @dtypes(torch.float32, torch.float64, torch.complex64, torch.complex128)
    def test_sampled_addmm_errors(self, device, dtype):
        # test that the errors are the same for dense and sparse sampled versions
        # import re

        # shapes must be compatible for matrix multiplication
        a = make_tensor((2, 3), dtype=dtype, device=device)
        a_sparse = a.to_sparse_csr()
        with self.assertRaisesRegex(RuntimeError, r"cannot be multiplied"):
            torch.sparse.sampled_addmm(a_sparse, a, a)

        # mat1 must be a matrix
        with self.assertRaisesRegex(RuntimeError, r"Expected mat1 to be a matrix"):
            torch.sparse.sampled_addmm(a_sparse, a[..., 0, :], a)

        # mat2 must be a matrix
        with self.assertRaisesRegex(RuntimeError, r"Expected mat2 to be a matrix"):
            torch.sparse.sampled_addmm(a_sparse, a, a[..., 0, :])

        a = make_tensor((2, 2), dtype=dtype, device=device)
        b = make_tensor((3, 3), dtype=dtype, device=device)
        b_sparse = b.to_sparse_csr()
        with self.assertRaisesRegex(RuntimeError, r"self.shape\[-2\] must match mat1.shape\[-2\]"):
            torch.sparse.sampled_addmm(b_sparse, a, a)

        b = make_tensor((2, 3), dtype=dtype, device=device)
        b_sparse = b.to_sparse_csr()
        with self.assertRaisesRegex(RuntimeError, r"self.shape\[-1\] must match mat2.shape\[-1\]"):
            torch.sparse.sampled_addmm(b_sparse, a, a)

        a = make_tensor((2, 2), dtype=dtype, device=device)
        a_sparse = a.to_sparse_csr()
        with self.assertRaisesRegex(RuntimeError, r"Expected mat1 to have strided layout"):
            torch.sparse.sampled_addmm(a_sparse, a_sparse, a_sparse)

        with self.assertRaisesRegex(RuntimeError, r"Expected mat2 to have strided layout"):
            torch.sparse.sampled_addmm(a_sparse, a, a_sparse)

    @skipMeta
    @dtypes(*all_types_and_complex_and(torch.half, torch.bool, torch.bfloat16))
    def test_coo_csr_conversion(self, device, dtype):
        for m, n in itertools.product([5, 2, 0], [5, 2, 0]):
            size = (m, n)
            dense = make_tensor(size, dtype=dtype, device=device)
            coo_sparse = dense.to_sparse()
            csr_sparse = coo_sparse.to_sparse_csr()

            self.assertEqual(csr_sparse.to_dense(), dense)

    @skipMeta
    @dtypes(*all_types_and_complex_and(torch.half, torch.bool, torch.bfloat16))
    def test_csr_coo_conversion(self, device, dtype):
        for m, n in itertools.product([5, 2, 0], [5, 2, 0]):
            size = (m, n)
            dense = make_tensor(size, dtype=dtype, device=device)
            csr_sparse = dense.to_sparse_csr()
            coo_sparse = csr_sparse.to_sparse()

            self.assertEqual(coo_sparse.to_dense(), dense)

    @ops(_sparse_csr_ops)
    def test_sparse_csr_consistency(self, device, dtype, op):
        samples = list(op.sample_inputs(device, dtype))

        # Fail early to prevent silent success with this test
        ndims_equals_2d = (s.input.ndim == 2 for s in samples)
        if not any(ndims_equals_2d):
            raise ValueError("Expected at least one 2D tensor in samples.")

        for sample in samples:
            assert torch.is_tensor(sample.input)
            # Sparse CSR only supports 2D tensors as inputs
            if sample.input.ndim != 2:
                continue
            # Reductions on sparse CSR require keepdim=True
            if isinstance(op, ReductionOpInfo):
                continue
            expected = op(sample.input)
            assert torch.is_tensor(expected)
            output = op(sample.input.to_sparse_csr())
            assert torch.is_tensor(output)

            self.assertEqual(output.to_dense(), expected)

    # Currently, there is no rule in PyTorch for filling zeros in the outputs
    #   from operations on Sparse CSR tensors. Hence only those operators are supported
    #   which have 0->0 correspondence, example: sin(0) = 0, tan(0) = 0 but
    #   cos(0) = 1 (and hence it's not supported).
    # Note: here, we do this test only for unary operators
    @ops(sparse_csr_unary_ufuncs)
    def test_zero_to_zero_correspondence_unary(self, device, dtype, op):
        zero = torch.zeros((1, 2), dtype=dtype, device=device)
        tensor_explicit_zeros = torch.sparse_csr_tensor([0, 1], [1], [0], dtype=dtype, device=device)

        output_zero = op(zero)
        expected_zero = zero.to(output_zero.dtype)

        output_explicit_zeros = op(tensor_explicit_zeros).to_dense()
        expected_explicit_zeros = tensor_explicit_zeros.to_dense().to(output_explicit_zeros.dtype)

        for (output, expected) in [
                (output_zero, expected_zero),
                (output_explicit_zeros, expected_explicit_zeros)
        ]:
            self.assertEqual(output, expected, f"This operator ({op.name}) should not be supported for "
                             "Sparse CSR as it breaks 0->0 correspondence.")

        for inp in [zero.to_sparse_csr(), tensor_explicit_zeros]:
            self.assertEqual(op(inp).values().numel(), inp.values().numel(),
                             f"{op.name} fails to preserve sparsity pattern.")

    @ops(sparse_csr_unary_ufuncs)
    def test_sparse_csr_unary_out(self, device, dtype, op):
        samples = op.sample_inputs(device, dtype)

        if not op.supports_out:
            self.skipTest("Skipped! Out not supported")

        for sample in samples:
            assert torch.is_tensor(sample.input)
            # Sparse CSR only supports 2D tensors as inputs
            # Fail early to prevent silent success with this test
            if sample.input.ndim != 2:
                raise ValueError("Expected 2D tensor but got tensor with dimension: {sample.input.ndim}.")

            sample.input = sample.input.to_sparse_csr()
            expect = op(sample.input, *sample.args, **sample.kwargs)

            out = self.genSparseCSRTensor(sample.input.size(), sample.input._nnz(),
                                          device=sample.input.device, dtype=expect.dtype,
                                          index_dtype=sample.input.crow_indices().dtype)
            op(sample.input, *sample.args, **sample.kwargs, out=out)

            self.assertEqual(out, expect)

    @ops(sparse_csr_unary_ufuncs)
    def test_sparse_csr_unary_inplace(self, device, dtype, op):
        samples = op.sample_inputs(device, dtype)

        if op.inplace_variant is None:
            self.skipTest("Skipped! Inplace variant not supported!")

        for sample in samples:
            assert torch.is_tensor(sample.input)
            # Sparse CSR only supports 2D tensors as inputs
            # Fail early to prevent silent success with this test
            if sample.input.ndim != 2:
                raise ValueError("Expected 2D tensor but got tensor with dimension: {sample.input.ndim}.")

            sample.input = sample.input.to_sparse_csr()
            expect = op(sample.input, *sample.args, **sample.kwargs)

            if not torch.can_cast(expect.dtype, dtype):
                with self.assertRaisesRegex(RuntimeError, "result type"):
                    op.inplace_variant(sample.input, *sample.args, **sample.kwargs)
                continue

            if sample.input.is_complex() and op.name == "abs":
                with self.assertRaisesRegex(RuntimeError, "not supported"):
                    op.inplace_variant(sample.input, *sample.args, **sample.kwargs)
                continue

            actual = op.inplace_variant(sample.input, *sample.args, **sample.kwargs)

            self.assertIs(actual, sample.input)
            self.assertEqual(actual, expect)

    @ops(sparse_csr_unary_ufuncs, dtypes=OpDTypes.supported, allowed_dtypes=[torch.double, torch.cdouble])
    def test_autograd_sparse_csr_unary(self, device, dtype, op):
        if op.name not in UNARY_EWISE_CSR_ALLOW_AUTOGRAD:
            self.skipTest(f"Skipped! Unary op {op.name} not supported with CSR input and autograd")

        samples = list(op.sample_inputs(device, dtype))

        # Fail early to prevent silent success with this test
        ndims_equals_2d = (s.input.ndim == 2 for s in samples)
        if not any(ndims_equals_2d):
            raise ValueError("Expected at least one 2D tensor in samples.")

        for sample in samples:
            sparse_input = sample.input.to_sparse_csr().requires_grad_(True)

            def fn(input):
                output = op.gradcheck_wrapper(op.get_op(), input, *sample.args, **sample.kwargs)
                if sample.output_process_fn_grad is not None:
                    return sample.output_process_fn_grad(output)
                return output

            # Compute sparse result
            output = fn(sparse_input)
            covector = torch.randn_like(output)
            output.backward(covector)
            self.assertTrue(torch.is_tensor(sparse_input.grad))
            self.assertTrue(sparse_input.grad.is_sparse_csr)

            # Compute dense result and compare with sparse result
            dense_input = sparse_input.detach().to_dense().requires_grad_(True)
            dense_output = fn(dense_input)
            dense_covector = covector.to_dense()
            dense_output.backward(dense_covector)
            self.assertEqual(sparse_input.grad, dense_input.grad)

    @skipCUDAIfRocm
    @skipCUDAIf(
        not _check_cusparse_sddmm_available(),
        "cuSparse Generic API SDDMM is not available"
    )
    @dtypes(torch.float64)
    def test_autograd_dense_output_addmm(self, device, dtype):
        from torch.testing._internal.common_methods_invocations import sample_inputs_addmm

        samples = list(sample_inputs_addmm(None, device, dtype, requires_grad=True))

        # Fail early to prevent silent success with this test
        ndims_equals_2d = (s.args[0].ndim == 2 for s in samples)
        if not any(ndims_equals_2d):
            raise ValueError("Expected at least one 2D tensor in samples to convert to sparse.")

        for sample in samples:
            a = sample.args[0].relu().to_sparse_csr()

            # This path tests the autograd path wrt dense inputs
            for addmm in [torch.addmm, torch.sparse.addmm]:

                def fn(c, b):
                    output = addmm(c, a, b, **sample.kwargs)
                    if sample.output_process_fn_grad is not None:
                        return sample.output_process_fn_grad(output)
                    return output

                self.assertTrue(torch.autograd.gradcheck(fn, [sample.input, sample.args[1]], fast_mode=True))

                # noncontiguous
                c = make_tensor(sample.input.shape, device=device, dtype=dtype, noncontiguous=True, requires_grad=True)
                b = make_tensor(sample.args[1].shape, device=device, dtype=dtype, noncontiguous=True, requires_grad=True)
                self.assertTrue(torch.autograd.gradcheck(fn, [c, b], fast_mode=True))

                # Now test the autograd path wrt sparse inputs
                for reverse in [True, False]:
                    c, b = sample.input, sample.args[1]
                    if reverse and a.shape != b.shape:
                        continue

                    def fn(a):
                        inputs = (c, b, a) if reverse else (c, a, b)
                        output = addmm(*inputs, **sample.kwargs)
                        if sample.output_process_fn_grad is not None:
                            return sample.output_process_fn_grad(output)
                        return output

                    # gradcheck doesn't work for sparse CSR yet, compare against dense path
                    # Compute sparse result
                    a = a.detach().requires_grad_(True)
                    output = fn(a)
                    covector = torch.randn_like(output)
                    output.backward(covector)
                    self.assertTrue(torch.is_tensor(a.grad))
                    if addmm == torch.sparse.addmm:
                        self.assertTrue(a.grad.is_sparse_csr)
                    else:
                        self.assertTrue(a.grad.layout == torch.strided)

                    # Compute dense result and compare with sparse result
                    dense_a = a.detach().to_dense().requires_grad_(True)
                    dense_output = fn(dense_a)
                    self.assertEqual(output, dense_output)
                    dense_covector = covector.to_dense()
                    dense_output.backward(dense_covector)

                    if addmm == torch.sparse.addmm:
                        self.assertEqual(a.grad, dense_a.grad.sparse_mask(a))
                    else:
                        self.assertEqual(a.grad, dense_a.grad)

    @skipCUDAIfRocm
    @skipCPUIfNoMklSparse
    @dtypes(torch.float64)
    def test_autograd_dense_output_addmv(self, device, dtype):
        from torch.testing._internal.common_methods_invocations import sample_inputs_addmv

        samples = list(sample_inputs_addmv(None, device, dtype, requires_grad=True))

        # Fail early to prevent silent success with this test
        ndims_equals_2d = (s.args[0].ndim == 2 for s in samples)
        if not any(ndims_equals_2d):
            raise ValueError("Expected at least one 2D tensor in samples to convert to sparse.")

        for sample in samples:
            # TODO: Remove detach once we have autograd support for CSR input
            a = sample.args[0].to_sparse_csr().detach()

            def fn(c, b):
                output = torch.addmv(c, a, b, **sample.kwargs)
                if sample.output_process_fn_grad is not None:
                    return sample.output_process_fn_grad(output)
                return output

            self.assertTrue(torch.autograd.gradcheck(fn, [sample.input, sample.args[1]], fast_mode=True))

            # noncontiguous
            c = make_tensor(sample.input.shape, device=device, dtype=dtype, noncontiguous=True, requires_grad=True)
            b = make_tensor(sample.args[1].shape, device=device, dtype=dtype, noncontiguous=True, requires_grad=True)
            self.assertTrue(torch.autograd.gradcheck(fn, [c, b], fast_mode=True))

    @ops(binary_ops_with_dense_output, dtypes=OpDTypes.supported, allowed_dtypes=[torch.double, ])
    def test_autograd_dense_output(self, device, dtype, op):
        if op.name == "mv" and no_mkl_sparse and self.device_type == 'cpu':
            self.skipTest("MKL Sparse is not available")
        if op.name == "mv" and TEST_WITH_ROCM and self.device_type == 'cuda':
            # mv currently work only on CUDA
            self.skipTest("ROCm is not supported")

        samples = list(op.sample_inputs(device, dtype, requires_grad=True))

        # Fail early to prevent silent success with this test
        ndims_equals_2d = (s.input.ndim == 2 for s in samples)
        if not any(ndims_equals_2d):
            raise ValueError("Expected at least one 2D tensor in samples.")

        # Here we assume that the signature is op(sparse_input, dense_input) -> dense_output
        for sample in samples:
            # TODO: Remove detach once we have autograd support for CSR input
            sparse_input = sample.input.to_sparse_csr().detach()

            def fn(*args):
                output = op.gradcheck_wrapper(op.get_op(), sparse_input, *args, **sample.kwargs)
                if sample.output_process_fn_grad is not None:
                    return sample.output_process_fn_grad(output)
                return output

            self.assertTrue(torch.autograd.gradcheck(fn, sample.args, fast_mode=True))

            # noncontiguous
            args = [make_tensor(a.shape, device=device, dtype=dtype, noncontiguous=True, requires_grad=True) for a in sample.args]
            self.assertTrue(torch.autograd.gradcheck(fn, args, fast_mode=True))

    @dtypes(*all_types_and_complex())
    def test_direct_coo_csr_conversion(self, device, dtype):
        for m, n in itertools.product([5, 2, 0], [5, 2, 0]):
            size = (m, n)
            dense = make_tensor(size, dtype=dtype, device=device)
            coo_sparse = dense.to_sparse_coo()

            self.assertEqual(coo_sparse.to_sparse_csr().to_sparse_coo(), coo_sparse)

    @skipMeta
    @dtypes(*all_types_and_complex_and(torch.half, torch.bool, torch.bfloat16))
    def test_sum(self, device, dtype):
        def run_test(shape, nnz, index_type):
            a = self.genSparseCSRTensor(shape, nnz, dtype=dtype, device=device, index_dtype=index_dtype)
            self.assertEqual(a.sum(), a.values().sum())
            if dtype in floating_types():
                a.requires_grad_(True)
                a.sum().backward()
                self.assertEqual(a.grad, torch.ones(shape, dtype=dtype, device=device))
        for shape, index_dtype in itertools.product(
                [(10, 5), (10, 10)],
                [torch.int32, torch.int64]):
            run_test(shape, 0, index_dtype)
            run_test(shape, max(shape), index_dtype)
            run_test(shape, shape[0] * shape[1], index_dtype)


    @skipMeta
    @dtypes(*all_types_and_complex_and(torch.half, torch.bool, torch.bfloat16))
    def test_transpose(self, device, dtype):

        def run_test(shape, nnz, index_type, dim0, dim1):
            a = self.genSparseCSRTensor(shape, nnz, dtype=dtype, device=device, index_dtype=index_dtype)

            t = a.transpose(dim0, dim1)

            self.assertEqual(t.to_dense(), a.to_dense().transpose(dim0, dim1))

        for shape, index_dtype, (dim0, dim1) in itertools.product(
                [(10, 5), (10, 10)],
                [torch.int32, torch.int64],
                [(0, 0), (0, 1)]):
            run_test(shape, 0, index_dtype, dim0, dim1)
            run_test(shape, max(shape), index_dtype, dim0, dim1)
            run_test(shape, shape[0] * shape[1], index_dtype, dim0, dim1)

    # TODO: This is a stopgap for a rigorous extension of our autograd tests
    # to test the functionality of detach
    @skipMeta
    @dtypes(*all_types_and_complex_and(torch.half, torch.bool, torch.bfloat16))
    def test_exercise_detach(self, device, dtype):
        shape = (3, 3)
        nnz = 4
        for index_dtype in [torch.int32, torch.int64]:
            inp = self.genSparseCSRTensor(shape, nnz, dtype=dtype, device=device, index_dtype=index_dtype)
            detached_inp = inp.detach()
            self.assertEqual(inp, detached_inp)

    @skipMeta
    @all_sparse_compressed_layouts('to_layout')
    @all_sparse_compressed_layouts('from_layout')
    def test_compressed_layout_conversions_coverage(self, device, from_layout, to_layout):
        """
        This test performs a smoke test for covered conversion and verifies
        that an exception is thrown for unsupported conversions.
        """

        def _convert_to_layout(a, target_layout):
            if target_layout is torch.sparse_csr:
                return a.to_sparse_csr()
            if target_layout is torch.sparse_csc:
                return a.to_sparse_csc()
            if target_layout is torch.sparse_bsr:
                return a.to_sparse_bsr((2, 2))
            if target_layout is torch.sparse_bsc:
                return a.to_sparse_bsc((2, 2))
            raise NotImplementedError(repr(a))

        def _to_from_layout(layout_a, layout_b):
            a = make_tensor((6, 10), dtype=torch.float, device=device)
            expect_error = (layout_a in [torch.sparse_csc, torch.sparse_bsc]
                            or layout_b in [torch.sparse_csc, torch.sparse_bsc])
            expect_error = expect_error or (layout_a, layout_b) == (torch.sparse_bsr, torch.sparse_bsr)
            expect_error = expect_error or (layout_a, layout_b) == (torch.sparse_bsr, torch.sparse_csr)
            if expect_error:
                with self.assertRaises(RuntimeError):
                    b = _convert_to_layout(a, layout_a)
                    _convert_to_layout(b, layout_b)
            else:
                b = _convert_to_layout(a, layout_a)
                _convert_to_layout(b, layout_b)

        _to_from_layout(from_layout, to_layout)


# e.g., TestSparseCSRCPU and TestSparseCSRCUDA
instantiate_device_type_tests(TestSparseCSR, globals())
instantiate_device_type_tests(TestSparseCompressed, globals())

if __name__ == '__main__':
    run_tests()<|MERGE_RESOLUTION|>--- conflicted
+++ resolved
@@ -317,7 +317,6 @@
             cloned_sparse = sparse.clone()
             self.assertEqual(sparse, cloned_sparse)
 
-<<<<<<< HEAD
     @all_sparse_compressed_layouts()
     def test_print(self, layout, device):
         compressed_indices_mth, plain_indices_mth = sparse_compressed_indices_methods[layout]
@@ -364,8 +363,6 @@
             self.maxDiff = orig_maxDiff
             raise
 
-=======
->>>>>>> 1af47a3a
 
 class TestSparseCSR(TestCase):
 
