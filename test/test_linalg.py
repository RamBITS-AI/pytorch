--- conflicted
+++ resolved
@@ -5201,23 +5201,15 @@
     @skipCUDAIfNoMagmaAndNoCusolver
     @skipCPUIfNoLapack
     @dtypes(*floating_and_complex_types())
-<<<<<<< HEAD
     def test_linalg_lu_family(self, device, dtype):
-=======
-    def test_linalg_lu_factor_and_lu_and_lu_unpack(self, device, dtype):
->>>>>>> 7cb7cd58
         # Tests torch.lu
         #       torch.linalg.lu_factor
         #       torch.linalg.lu_factor_ex
         #       torch.lu_unpack
-<<<<<<< HEAD
         #       torch.linalg.lu_solve
         #       torch.linalg.solve
         make_arg_full = partial(make_fullrank_matrices_with_distinct_singular_values, device=device, dtype=dtype)
         make_arg = partial(make_tensor, device=device, dtype=dtype)
-=======
-        from torch.testing._internal.common_utils import random_matrix
->>>>>>> 7cb7cd58
 
         def run_test(A, pivot, singular, fn):
             k = min(A.shape[-2:])
@@ -5240,7 +5232,6 @@
                 self.assertEqual(pivots, torch.arange(1, 1 + k, device=device, dtype=torch.int32).expand(batch + (k, )))
 
             P, L, U = torch.lu_unpack(LU, pivots, unpack_pivots=pivot)
-<<<<<<< HEAD
 
             self.assertEqual(P @ L @ U if pivot else L @ U, A)
 
@@ -5281,15 +5272,6 @@
                     else:
                         self.assertEqual(B_, X_ @ A)
 
-=======
-
-            self.assertEqual(P @ L @ U if pivot else L @ U, A)
-
-            PLU = torch.linalg.lu(A, pivot=pivot)
-            self.assertEqual(P, PLU.P)
-            self.assertEqual(L, PLU.L)
-            self.assertEqual(U, PLU.U)
->>>>>>> 7cb7cd58
 
         sizes = ((3, 3), (5, 5), (4, 2), (3, 4), (0, 0), (0, 1), (1, 0))
         batches = ((0,), (), (1,), (2,), (3,), (1, 0), (3, 5))
@@ -5324,7 +5306,6 @@
             for f in fns:
                 with self.assertRaisesRegex(RuntimeError, 'LU without pivoting is not implemented on the CPU'):
                     f(torch.empty(1, 2, 2), pivot=False)
-<<<<<<< HEAD
 
 
     @precisionOverride({torch.float32: 1e-2, torch.complex64: 1e-2})
@@ -5369,8 +5350,6 @@
                     else:
                         self.assertEqual(B_left, X @ A_adj)
 
-=======
->>>>>>> 7cb7cd58
 
     @skipCPUIfNoLapack
     @skipCUDAIfNoMagma
