--- conflicted
+++ resolved
@@ -980,11 +980,7 @@
         self.init_pg()
 
         # Init RPC with different ranks.
-<<<<<<< HEAD
-        rpc_backend_options = rpc.TensorPipeRpcBackendOptions(_transports=["shm", "uv"])
-=======
         rpc_backend_options = rpc.TensorPipeRpcBackendOptions(_transports=tp_transports())
->>>>>>> 1c8ef96b
         rpc_backend_options.init_method = f"file://{self.file_name}"
         rank = (self.rank + 1) % self.world_size
         rpc.init_rpc(
