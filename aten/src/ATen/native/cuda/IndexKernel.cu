--- conflicted
+++ resolved
@@ -263,7 +263,7 @@
   return masked_select_out_cuda_impl(result, self, mask);
 }
 
-Tensor & masked_select_out_cuda(Tensor & result, const Tensor & self, const Tensor & mask) {
+Tensor & masked_select_out_cuda(const Tensor & self, const Tensor & mask, Tensor & result) {
   namedinference::compute_broadcast_outnames(self, mask);
   return masked_select_out_cuda_impl(result, self, mask);
 }
@@ -339,11 +339,6 @@
   });
 }
 
-<<<<<<< HEAD
-Tensor& take_out_cuda(Tensor& out, const Tensor& self, const Tensor& index) {
-    take_out_cuda_template(out, self, index);
-    return out;
-=======
 void take_kernel(
   TensorIterator& iter,
   const Tensor& input) {
@@ -358,7 +353,6 @@
              });
      });
   });
->>>>>>> 15b087cd
 }
 
 namespace {
