--- conflicted
+++ resolved
@@ -441,12 +441,8 @@
     IntArrayRef pad_size,
     IntArrayRef dilation_size) {
   // See [Note: hacky wrapper removal for optional tensor]
-<<<<<<< HEAD
-  const Tensor& bias = c10::value_or_else(bias_opt, [] {return Tensor();});
-=======
   c10::MaybeOwned<Tensor> bias_maybe_owned = at::borrow_from_optional_tensor(bias_opt);
   const Tensor& bias = *bias_maybe_owned;
->>>>>>> 078fadaa
 
   Tensor undefined;
   internal::slow_conv_dilated_shape_check<2>(
@@ -551,12 +547,8 @@
     IntArrayRef pad_size,
     IntArrayRef dilation_size) {
   // See [Note: hacky wrapper removal for optional tensor]
-<<<<<<< HEAD
-  const Tensor& bias = c10::value_or_else(bias_opt, [] {return Tensor();});
-=======
   c10::MaybeOwned<Tensor> bias_maybe_owned = at::borrow_from_optional_tensor(bias_opt);
   const Tensor& bias = *bias_maybe_owned;
->>>>>>> 078fadaa
 
   Tensor undefined;
   internal::slow_conv_dilated_shape_check<3>(
