#include <ATen/ATen.h>
#include <ATen/CPUApplyUtils.h>
#include <ATen/Dispatch.h>
#include <ATen/TensorMeta.h>
#include <ATen/NativeFunctions.h>
#include <ATen/ExpandUtils.h>

#include <ATen/native/BatchLinearAlgebra.h>
#include <ATen/native/LinearAlgebraUtils.h>
#include <ATen/native/Resize.h>
#include <ATen/native/cpu/zmath.h>
#include <ATen/Parallel.h>
#include <ATen/TensorSubclassLikeUtils.h>

#include <c10/util/irange.h>

#include <vector>

// First the required LAPACK implementations are registered here.
// A comment above the registered LAPACK routine suggest which batched
// linear algebra function uses that routine
#if AT_BUILD_WITH_LAPACK()

// getrf
extern "C" void zgetrf_(int *m, int *n, std::complex<double> *a, int *lda, int *ipiv, int *info);
extern "C" void cgetrf_(int *m, int *n, std::complex<float> *a, int *lda, int *ipiv, int *info);
extern "C" void dgetrf_(int *m, int *n, double *a, int *lda, int *ipiv, int *info);
extern "C" void sgetrf_(int *m, int *n, float *a, int *lda, int *ipiv, int *info);

// getri
extern "C" void zgetri_(int *n, std::complex<double> *a, int *lda, int *ipiv, std::complex<double> *work, int *lwork, int *info);
extern "C" void cgetri_(int *n, std::complex<float> *a, int *lda, int *ipiv, std::complex<float> *work, int *lwork, int *info);
extern "C" void dgetri_(int *n, double *a, int *lda, int *ipiv, double *work, int *lwork, int *info);
extern "C" void sgetri_(int *n, float *a, int *lda, int *ipiv, float *work, int *lwork, int *info);

// potrs
extern "C" void zpotrs_(char *uplo, int *n, int *nrhs, std::complex<double> *a, int *lda, std::complex<double> *b, int *ldb, int *info);
extern "C" void cpotrs_(char *uplo, int *n, int *nrhs, std::complex<float> *a, int *lda, std::complex<float> *b, int *ldb, int *info);
extern "C" void dpotrs_(char *uplo, int *n, int *nrhs, double *a, int *lda, double *b, int *ldb, int *info);
extern "C" void spotrs_(char *uplo, int *n, int *nrhs, float *a, int *lda, float *b, int *ldb, int *info);

// potrf
extern "C" void zpotrf_(char *uplo, int *n, std::complex<double> *a, int *lda, int *info);
extern "C" void cpotrf_(char *uplo, int *n, std::complex<float> *a, int *lda, int *info);
extern "C" void dpotrf_(char *uplo, int *n, double *a, int *lda, int *info);
extern "C" void spotrf_(char *uplo, int *n, float *a, int *lda, int *info);

// potri
extern "C" void zpotri_(char *uplo, int *n, std::complex<double> *a, int *lda, int *info);
extern "C" void cpotri_(char *uplo, int *n, std::complex<float> *a, int *lda, int *info);
extern "C" void dpotri_(char *uplo, int *n, double *a, int *lda, int *info);
extern "C" void spotri_(char *uplo, int *n, float *a, int *lda, int *info);

// sytrf
extern "C" void dsytrf_(
    char* uplo,
    int* n,
    double* a,
    int* lda,
    int* ipiv,
    double* work,
    int* lwork,
    int* info);
extern "C" void ssytrf_(
    char* uplo,
    int* n,
    float* a,
    int* lda,
    int* ipiv,
    float* work,
    int* lwork,
    int* info);
extern "C" void zsytrf_(
    char* uplo,
    int* n,
    std::complex<double>* a,
    int* lda,
    int* ipiv,
    std::complex<double>* work,
    int* lwork,
    int* info);
extern "C" void csytrf_(
    char* uplo,
    int* n,
    std::complex<float>* a,
    int* lda,
    int* ipiv,
    std::complex<float>* work,
    int* lwork,
    int* info);

// hetrf
extern "C" void zhetrf_(
    char* uplo,
    int* n,
    std::complex<double>* a,
    int* lda,
    int* ipiv,
    std::complex<double>* work,
    int* lwork,
    int* info);
extern "C" void chetrf_(
    char* uplo,
    int* n,
    std::complex<float>* a,
    int* lda,
    int* ipiv,
    std::complex<float>* work,
    int* lwork,
    int* info);

// sytrs
extern "C" void dsytrs_(
    char* uplo,
    int* n,
    int* nrhs,
    double* a,
    int* lda,
    int* ipiv,
    double* b,
    int* ldb,
    int* info);
extern "C" void ssytrs_(
    char* uplo,
    int* n,
    int* nrhs,
    float* a,
    int* lda,
    int* ipiv,
    float* b,
    int* ldb,
    int* info);
extern "C" void zsytrs_(
    char* uplo,
    int* n,
    int* nrhs,
    std::complex<double>* a,
    int* lda,
    int* ipiv,
    std::complex<double>* b,
    int* ldb,
    int* info);
extern "C" void csytrs_(
    char* uplo,
    int* n,
    int* nrhs,
    std::complex<float>* a,
    int* lda,
    int* ipiv,
    std::complex<float>* b,
    int* ldb,
    int* info);

// hetrs
extern "C" void zhetrs_(
    char* uplo,
    int* n,
    int* nrhs,
    std::complex<double>* a,
    int* lda,
    int* ipiv,
    std::complex<double>* b,
    int* ldb,
    int* info);
extern "C" void chetrs_(
    char* uplo,
    int* n,
    int* nrhs,
    std::complex<float>* a,
    int* lda,
    int* ipiv,
    std::complex<float>* b,
    int* ldb,
    int* info);

// geqrf
extern "C" void zgeqrf_(int *m, int *n, std::complex<double> *a, int *lda, std::complex<double> *tau, std::complex<double> *work, int *lwork, int *info);
extern "C" void cgeqrf_(int *m, int *n, std::complex<float> *a, int *lda, std::complex<float> *tau, std::complex<float> *work, int *lwork, int *info);
extern "C" void dgeqrf_(int *m, int *n, double *a, int *lda, double *tau, double *work, int *lwork, int *info);
extern "C" void sgeqrf_(int *m, int *n, float *a, int *lda, float *tau, float *work, int *lwork, int *info);

// orgqr
extern "C" void zungqr_(int *m, int *n, int *k, std::complex<double> *a, int *lda, std::complex<double> *tau, std::complex<double> *work, int *lwork, int *info);
extern "C" void cungqr_(int *m, int *n, int *k, std::complex<float> *a, int *lda, std::complex<float> *tau, std::complex<float> *work, int *lwork, int *info);
extern "C" void dorgqr_(int *m, int *n, int *k, double *a, int *lda, double *tau, double *work, int *lwork, int *info);
extern "C" void sorgqr_(int *m, int *n, int *k, float *a, int *lda, float *tau, float *work, int *lwork, int *info);

// ormqr
extern "C" void zunmqr_(char *side, char *trans, int *m, int *n, int *k, std::complex<double> *a, int *lda, std::complex<double> *tau, std::complex<double> *c, int *ldc, std::complex<double> *work, int *lwork, int *info);
extern "C" void cunmqr_(char *side, char *trans, int *m, int *n, int *k, std::complex<float> *a, int *lda, std::complex<float> *tau, std::complex<float> *c, int *ldc, std::complex<float> *work, int *lwork, int *info);
extern "C" void dormqr_(char *side, char *trans, int *m, int *n, int *k, double *a, int *lda, double *tau, double *c, int *ldc, double *work, int *lwork, int *info);
extern "C" void sormqr_(char *side, char *trans, int *m, int *n, int *k, float *a, int *lda, float *tau, float *c, int *ldc, float *work, int *lwork, int *info);

// syev
extern "C" void zheev_(char *jobz, char *uplo, int *n, std::complex<double> *a, int *lda, double *w, std::complex<double> *work, int *lwork, double *rwork, int *info);
extern "C" void cheev_(char *jobz, char *uplo, int *n, std::complex<float> *a, int *lda, float *w, std::complex<float> *work, int *lwork, float *rwork, int *info);
extern "C" void dsyev_(char *jobz, char *uplo, int *n, double *a, int *lda, double *w, double *work, int *lwork, int *info);
extern "C" void ssyev_(char *jobz, char *uplo, int *n, float *a, int *lda, float *w, float *work, int *lwork, int *info);

// syevd
extern "C" void zheevd_(char *jobz, char *uplo, int *n, std::complex<double> *a, int *lda, double *w, std::complex<double> *work, int *lwork, double *rwork, int *lrwork, int *iwork, int *liwork, int *info);
extern "C" void cheevd_(char *jobz, char *uplo, int *n, std::complex<float> *a, int *lda, float *w, std::complex<float> *work, int *lwork, float *rwork, int *lrwork, int *iwork, int *liwork, int *info);
extern "C" void dsyevd_(char *jobz, char *uplo, int *n, double *a, int *lda, double *w, double *work, int *lwork, int *iwork, int *liwork, int *info);
extern "C" void ssyevd_(char *jobz, char *uplo, int *n, float *a, int *lda, float *w, float *work, int *lwork, int *iwork, int *liwork, int *info);

// geev
extern "C" void dgeev_(char *jobvl, char *jobvr, int *n, double *a, int *lda, double *wr, double *wi, double* vl, int *ldvl, double *vr, int *ldvr, double *work, int *lwork, int *info);
extern "C" void sgeev_(char *jobvl, char *jobvr, int *n, float *a, int *lda, float *wr, float *wi, float* vl, int *ldvl, float *vr, int *ldvr, float *work, int *lwork, int *info);
extern "C" void cgeev_(char *jobvl, char *jobvr, int *n,
             std::complex<float> *a, int *lda,
             std::complex<float> *w,
             std::complex<float> *vl, int *ldvl,
             std::complex<float> *vr, int *ldvr,
             std::complex<float> *work, int *lwork,
             float *rwork,
             int *info);
extern "C" void zgeev_(char *jobvl, char *jobvr, int *n,
             std::complex<double> *a, int *lda,
             std::complex<double> *w,
             std::complex<double> *vl, int *ldvl,
             std::complex<double> *vr, int *ldvr,
             std::complex<double> *work, int *lwork,
             double *rwork,
             int *info);

// gesdd
extern "C" void zgesdd_(char *jobz, int *m, int *n, std::complex<double> *a, int *lda,
                        double *s, std::complex<double> *u, int *ldu, std::complex<double> *vt, int *ldvt, std::complex<double> *work, int *lwork, double *rwork, int *iwork, int *info);
extern "C" void cgesdd_(char *jobz, int *m, int *n, std::complex<float> *a, int *lda,
                        float *s, std::complex<float> *u, int *ldu, std::complex<float> *vt, int *ldvt, std::complex<float> *work, int *lwork, float *rwork, int *iwork, int *info);
extern "C" void dgesdd_(char *jobz, int *m, int *n, double *a, int *lda,
                        double *s, double *u, int *ldu, double *vt, int *ldvt, double *work, int *lwork, int *iwork, int *info);
extern "C" void sgesdd_(char *jobz, int *m, int *n, float *a, int *lda,
                        float *s, float *u, int *ldu, float *vt, int *ldvt, float *work, int *lwork, int *iwork, int *info);

// getrs
extern "C" void zgetrs_(char *trans, int *n, int *nrhs, std::complex<double> *a, int *lda, int *ipiv, std::complex<double> *b, int *ldb, int *info);
extern "C" void cgetrs_(char *trans, int *n, int *nrhs, std::complex<float> *a, int *lda, int *ipiv, std::complex<float> *b, int *ldb, int *info);
extern "C" void dgetrs_(char *trans, int *n, int *nrhs, double *a, int *lda, int *ipiv, double *b, int *ldb, int *info);
extern "C" void sgetrs_(char *trans, int *n, int *nrhs, float *a, int *lda, int *ipiv, float *b, int *ldb, int *info);

// gels
extern "C" void zgels_(char *trans, int *m, int *n, int *nrhs,
    std::complex<double> *a, int *lda, std::complex<double> *b, int *ldb,
    std::complex<double> *work, int *lwork, int *info);
extern "C" void cgels_(char *trans, int *m, int *n, int *nrhs,
    std::complex<float> *a, int *lda, std::complex<float> *b, int *ldb,
    std::complex<float> *work, int *lwork, int *info);
extern "C" void dgels_(char *trans, int *m, int *n, int *nrhs,
    double *a, int *lda, double *b, int *ldb,
    double *work, int *lwork, int *info);
extern "C" void sgels_(char *trans, int *m, int *n, int *nrhs,
    float *a, int *lda, float *b, int *ldb,
    float *work, int *lwork, int *info);

// gelsd
extern "C" void zgelsd_(int *m, int *n, int *nrhs,
    std::complex<double> *a, int *lda, std::complex<double> *b, int *ldb,
    double *s, double *rcond, int *rank,
    std::complex<double> *work, int *lwork, double *rwork, int *iwork, int *info);
extern "C" void cgelsd_(int *m, int *n, int *nrhs,
    std::complex<float> *a, int *lda, std::complex<float> *b, int *ldb,
    float *s, float *rcond, int *rank,
    std::complex<float> *work, int *lwork, float *rwork, int *iwork, int *info);
extern "C" void dgelsd_(int *m, int *n, int *nrhs,
    double *a, int *lda, double *b, int *ldb,
    double *s, double *rcond, int *rank,
    double *work, int *lwork, int *iwork, int *info);
extern "C" void sgelsd_(int *m, int *n, int *nrhs,
    float *a, int *lda, float *b, int *ldb,
    float *s, float *rcond, int *rank,
    float *work, int *lwork, int *iwork, int *info);

// gelsy
extern "C" void zgelsy_(int *m, int *n, int *nrhs,
    std::complex<double> *a, int *lda, std::complex<double> *b, int *ldb,
    int *jpvt, double *rcond, int *rank,
    std::complex<double> *work, int *lwork,
    double *rwork, int *info);
extern "C" void cgelsy_(int *m, int *n, int *nrhs,
    std::complex<float> * a, int *lda, std::complex<float> *b, int *ldb,
    int *jpvt, float *rcond, int *rank,
    std::complex<float> *work, int *lwork,
    float *rwork, int *info);
extern "C" void dgelsy_(int *m, int *n, int *nrhs,
    double *a, int *lda, double *b, int *ldb,
    int *jpvt, double *rcond, int *rank,
    double *work, int *lwork, int *info);
extern "C" void sgelsy_(int *m, int *n, int *nrhs,
    float *a, int *lda, float *b, int *ldb,
    int *jpvt, float *rcond, int *rank,
    float *work, int *lwork, int *info);

// gelss
extern "C" void zgelss_(int *m, int *n, int *nrhs,
    std::complex<double> *a, int *lda, std::complex<double> *b, int *ldb,
    double *s, double *rcond, int *rank,
    std::complex<double> *work, int *lwork,
    double *rwork, int *info);
extern "C" void cgelss_(int *m, int *n, int *nrhs,
    std::complex<float> *a, int *lda, std::complex<float> *b, int *ldb,
    float *s, float *rcond, int *rank,
    std::complex<float> *work, int *lwork,
    float *rwork, int *info);
extern "C" void dgelss_(int *m, int *n, int *nrhs,
    double *a, int *lda, double *b, int *ldb,
    double *s, double *rcond, int *rank,
    double *work, int *lwork, int *info);
extern "C" void sgelss_(int *m, int *n, int *nrhs,
    float *a, int *lda, float *b, int *ldb,
    float *s, float *rcond, int *rank,
    float *work, int *lwork, int *info);
#endif

#if AT_BUILD_WITH_BLAS()
// trsm
extern "C" void ztrsm_(char *side, char *uplo, char *trans, char *diag, int *n, int *nrhs, std::complex<double> *alpha, std::complex<double> *a, int *lda, std::complex<double> *b, int *ldb);
extern "C" void ctrsm_(char *side, char *uplo, char *trans, char *diag, int *n, int *nrhs, std::complex<float> *alpha, std::complex<float> *a, int *lda, std::complex<float> *b, int *ldb);
extern "C" void dtrsm_(char *side, char *uplo, char *trans, char *diag, int *n, int *nrhs, double *alpha, double *a, int *lda, double *b, int *ldb);
extern "C" void strsm_(char *side, char *uplo, char *trans, char *diag, int *n, int *nrhs, float *alpha, float *a, int *lda, float *b, int *ldb);
#endif

namespace at {
namespace meta {

TORCH_META_FUNC(linalg_ldl_factor_ex)
(const Tensor& self, bool hermitian, bool check_errors) {
  at::native::squareCheckInputs(self, "torch.linalg.ldl_factor_ex");
  at::native::checkFloatingOrComplex(self, "torch.linalg.ldl_factor_ex");

  auto ndim = self.dim();

  // prefer column major strides
  auto ld_strides = at::native::batched_matrix_contiguous_strides(self.sizes(), /*f-contig=*/true);
  set_output_raw_strided(0, self.sizes(), ld_strides, self.options(), {}); // LD

  auto pivots_shape =
      IntArrayRef(self.sizes().data(), ndim - 1); // self.shape[:-1]
  set_output_raw_strided(
      1, pivots_shape, {}, self.options().dtype(ScalarType::Int), {}); // pivots

  auto info_shape =
      IntArrayRef(self.sizes().data(), ndim - 2); // self.shape[:-2]
  set_output_raw_strided(
      2, info_shape, {}, self.options().dtype(ScalarType::Int), {}); // info
}

TORCH_META_FUNC(linalg_ldl_solve)
(const Tensor& LD,
 const Tensor& pivots,
 const Tensor& B,
 bool hermitian) {
  at::native::squareCheckInputs(LD, "torch.linalg.ldl_solve");
  at::native::checkFloatingOrComplex(LD, "torch.linalg.ldl_solve");
  at::native::linearSolveCheckInputs(B, LD, "torch.linalg.ldl_solve");
  TORCH_CHECK(
      B.dim() >= 2,
      "torch.linalg.ldl_solve: Expected B to have at least 2 dimensions, but it has ",
      B.dim(),
      " dimensions instead");
  auto expected_pivots_shape =
      IntArrayRef(LD.sizes().data(), LD.dim() - 1); // LD.shape[:-1]
  TORCH_CHECK(
      expected_pivots_shape.equals(pivots.sizes()),
      "torch.linalg.ldl_solve: Expected LD.shape[:-1] and pivots.shape to be the same, but got pivots with shape ",
      pivots.sizes(),
      " instead");
  // pivots is allowed to be any integer type
  // LAPACK we use is 32-bit interface while cuSOLVER uses 64-bit interface for integers
  TORCH_CHECK(
      at::isIntegralType(pivots.scalar_type(), /*includeBool=*/false),
      "torch.linalg.ldl_solve: Expected pivots to be integers. Got ",
      pivots.scalar_type());
  TORCH_CHECK(
      LD.scalar_type() == B.scalar_type(),
      "torch.linalg.ldl_solve: ",
      "LD dtype",
      LD.scalar_type(),
      " does not match b dtype ",
      B.scalar_type());

    std::vector<int64_t> B_broadcast_size;
    std::tie(B_broadcast_size, std::ignore) = at::native::_linalg_broadcast_batch_dims(B, LD);

  // prefer column major strides
  auto result_strides = at::native::batched_matrix_contiguous_strides(B_broadcast_size, /*column_major=*/true);
  set_output_raw_strided(0, B_broadcast_size, result_strides, B.options(), {});
}

TORCH_META_FUNC(triangular_solve)(const Tensor& self, const Tensor& A, bool upper, bool transpose, bool unitriangular) {
  TORCH_CHECK(self.dim() >= 2,
           "torch.triangular_solve: Expected b to have at least 2 dimensions, but it has ", self.dim(), " dimensions instead");
  TORCH_CHECK(A.dim() >= 2,
           "torch.triangular_solve: Expected A to have at least 2 dimensions, but it has ", A.dim(), " dimensions instead");

  at::native::linearSolveCheckInputs(self, A, "triangular_solve");

  if (A.layout() == Layout::Strided) {
    std::vector<int64_t> self_broadcast_size, A_broadcast_size;
    std::tie(self_broadcast_size, A_broadcast_size) = at::native::_linalg_broadcast_batch_dims(self, A);

    // make column major strides for BLAS
    const auto solution_strides = at::native::batched_matrix_contiguous_strides(self_broadcast_size, /*f-contig=*/true);
    set_output_raw_strided(0, self_broadcast_size, solution_strides, self.options(), {});

    // make column major strides for BLAS
    auto clone_A_strides = at::native::batched_matrix_contiguous_strides(A_broadcast_size, /*f_contig=*/true);
<<<<<<< HEAD
    set_output_raw_strided(1, A_broadcast_size, clone_A_strides, A.options(), {});
  } else if (A.layout() == Layout::SparseCsr) {
=======
    set_output(1, A_broadcast_size, clone_A_strides, A.options(), {});
  } else if (A.layout() == Layout::SparseCsr || A.layout() == Layout::SparseBsr) {
>>>>>>> 4d75a70b
    // no broadcasting for non-strided layout
    set_output_raw_strided(0, self.sizes(), {}, self.options(), {}); // make row major strides for Sparse BLAS
    set_output_raw_strided(1, {0}, {}, self.options(), {}); // return 0-sized tensor
  } else {
    TORCH_INTERNAL_ASSERT(false, "triangular_solve: Got an unexpected layout.");
  }
}

TORCH_META_FUNC(linalg_lu_factor_ex)(const Tensor& A, bool pivot, bool check_errors) {
  TORCH_CHECK(A.dim() >= 2, "torch.lu_factor: Expected tensor with 2 or more dimensions. Got size: ", A.sizes(), " instead");

  auto sizes = A.sizes().vec();
  const auto m = sizes.cend()[-2];
  const auto n = sizes.cend()[-1];

  // make column major strides for BLAS
  auto LU_strides = at::native::batched_matrix_contiguous_strides(sizes, /*f-contig*=*/true);
  set_output_raw_strided(0, sizes, LU_strides, A.options(), {});

  // Set sizes to the size of pivots
  sizes.pop_back();
  sizes.back() = std::min(m, n);
  set_output_raw_strided(1, sizes, {}, A.options().dtype(kInt), {});

  // Set sizes to the size of info
  sizes.pop_back();
  set_output_raw_strided(2, sizes, {}, A.options().dtype(kInt), {});
}

TORCH_META_FUNC(_linalg_svd)(const Tensor& A,
                             bool full_matrices,
                             bool compute_uv) {
  TORCH_CHECK(A.dim() >= 2, "linalg.svd: input should have at least 2 dimensions, but has ", A.dim(), " dimensions instead");

  auto sizes = A.sizes().vec();
  const auto m = sizes.cend()[-2];
  const auto n = sizes.cend()[-1];
  const auto k = std::min(m, n);

  // Prepare sizes for U
  if (compute_uv) {
    sizes.back() = full_matrices ? m : k;
    auto U_strides = at::native::batched_matrix_contiguous_strides(sizes, /*f-contig*=*/true);
    set_output_raw_strided(0, sizes, U_strides, A.options(), {});

    // Prepare sizes for Vh
    sizes.end()[-2] = full_matrices ? n : k;
    sizes.end()[-1] = n;

    // We need to distinguish the cuSOLVER case, as the cuSOLVER algorithms we use
    // expect F-contig matrices, but they compute V rather than Vh
    const bool use_cusolver = at::native::svd_uses_cusolver(A);
    auto Vh_strides = at::native::batched_matrix_contiguous_strides(sizes, /*f-contig*=*/!use_cusolver);
    set_output_raw_strided(2, sizes, Vh_strides, A.options(), {});
  } else {
    set_output_raw_strided(0, {0}, {}, A.options(), {});
    set_output_raw_strided(2, {0}, {}, A.options(), {});
  }

  // Prepare sizes for S. S is always real, even when A is complex.
  sizes.pop_back();
  sizes.end()[-1] = k;
  set_output_raw_strided(1, sizes, {}, A.options().dtype(c10::toRealValueType(A.scalar_type())), {});
}

TORCH_META_FUNC(lu_unpack)(const Tensor& LU, const Tensor& pivots, bool unpack_data, bool unpack_pivots) {
  TORCH_CHECK(LU.dim() >= 2, "torch.lu_unpack: Expected tensor with 2 or more dimensions. Got size: ", LU.sizes(), " instead");
  if (unpack_pivots) {
    TORCH_CHECK(pivots.scalar_type() == at::kInt,
        "torch.lu_unpack: LU_pivots is expected to be a contiguous tensor of torch.int32 dtype.\n"
        "Note: this function is intended to be used with the output produced by torch.linalg.lu_factor");
  }

  auto sizes = LU.sizes().vec();
  const auto m = sizes.cend()[-2];
  const auto n = sizes.cend()[-1];
  const auto k = std::min(m, n);

  // P.shape[-2:] == (m, m) (or size zero if pivot == False)
  sizes.end()[-1] = m;
  if (unpack_pivots) {
    set_output_raw_strided(0, sizes, {}, LU.options(), {});
  } else {
    set_output_raw_strided(0, {0}, {}, LU.options(), {});
  }

  if (unpack_data) {
    // L.shape[-2:] == (m, k)
    sizes.end()[-1] = k;
    set_output_raw_strided(1, sizes, {}, LU.options(), {});

    // U.shape[-2:] == (k, n)
    sizes.end()[-2] = k;
    sizes.end()[-1] = n;
    set_output_raw_strided(2, sizes, {}, LU.options(), {});
  } else {
    set_output_raw_strided(1, {0}, {}, LU.options(), {});
    set_output_raw_strided(2, {0}, {}, LU.options(), {});
  }
}

TORCH_META_FUNC(linalg_lu)(const Tensor& A, bool pivot) {
  TORCH_CHECK(A.dim() >= 2, "linalg.lu: Expected tensor with 2 or more dimensions. Got size: ", A.sizes(), " instead");

  auto sizes = A.sizes().vec();
  const auto m = sizes.cend()[-2];
  const auto n = sizes.cend()[-1];
  const auto k = std::min(m, n);

  // P.shape[-2:] == (m, m) (or size zero if pivot == False)
  sizes.end()[-1] = m;
  if (pivot) {
    set_output_raw_strided(0, sizes, {}, A.options(), {});
  } else {
    set_output_raw_strided(0, {0}, {}, A.options(), {});
  }

  // L.shape[-2:] == (m, k)
  sizes.end()[-1] = k;
  set_output_raw_strided(1, sizes, {}, A.options(), {});

  // U.shape[-2:] == (k, n)
  sizes.end()[-2] = k;
  sizes.end()[-1] = n;
  set_output_raw_strided(2, sizes, {}, A.options(), {});
}

} // namespace meta

namespace native {

#if AT_BUILD_WITH_LAPACK()
// Define the per-batch functions to be used in the main implementation of the batched
// linear algebra operations

template<class scalar_t>
void lapackGetri(int n, scalar_t *a, int lda, int *ipiv, scalar_t *work, int lwork, int *info);

template<class scalar_t>
void lapackCholeskySolve(char uplo, int n, int nrhs, scalar_t *a, int lda, scalar_t *b, int ldb, int *info);

template<class scalar_t, class value_t=scalar_t>
void lapackSymeig(char jobz, char uplo, int n, scalar_t *a, int lda, value_t *w, scalar_t *work, int lwork, value_t *rwork, int *info);

template<> void lapackGetri<c10::complex<double>>(int n, c10::complex<double> *a, int lda, int *ipiv, c10::complex<double> *work, int lwork, int *info) {
  zgetri_(&n, reinterpret_cast<std::complex<double>*>(a), &lda, ipiv, reinterpret_cast<std::complex<double>*>(work), &lwork, info);
}

template<> void lapackGetri<c10::complex<float>>(int n, c10::complex<float> *a, int lda, int *ipiv, c10::complex<float> *work, int lwork, int *info) {
  cgetri_(&n, reinterpret_cast<std::complex<float>*>(a), &lda, ipiv, reinterpret_cast<std::complex<float>*>(work), &lwork, info);
}

template<> void lapackGetri<double>(int n, double *a, int lda, int *ipiv, double *work, int lwork, int *info) {
  dgetri_(&n, a, &lda, ipiv, work, &lwork, info);
}

template<> void lapackGetri<float>(int n, float *a, int lda, int *ipiv, float *work, int lwork, int *info) {
  sgetri_(&n, a, &lda, ipiv, work, &lwork, info);
}

template<> void lapackLu<c10::complex<double>>(int m, int n, c10::complex<double> *a, int lda, int *ipiv, int *info) {
  zgetrf_(&m, &n, reinterpret_cast<std::complex<double>*>(a), &lda, ipiv, info);
}

template<> void lapackLu<c10::complex<float>>(int m, int n, c10::complex<float> *a, int lda, int *ipiv, int *info) {
  cgetrf_(&m, &n, reinterpret_cast<std::complex<float>*>(a), &lda, ipiv, info);
}

template<> void lapackLu<double>(int m, int n, double *a, int lda, int *ipiv, int *info) {
  dgetrf_(&m, &n, a, &lda, ipiv, info);
}

template<> void lapackLu<float>(int m, int n, float *a, int lda, int *ipiv, int *info) {
  sgetrf_(&m, &n, a, &lda, ipiv, info);
}

template<> void lapackCholeskySolve<c10::complex<double>>(char uplo, int n, int nrhs, c10::complex<double> *a, int lda, c10::complex<double> *b, int ldb, int *info) {
  zpotrs_(&uplo, &n, &nrhs, reinterpret_cast<std::complex<double>*>(a), &lda, reinterpret_cast<std::complex<double>*>(b), &ldb, info);
}

template<> void lapackCholeskySolve<c10::complex<float>>(char uplo, int n, int nrhs, c10::complex<float> *a, int lda, c10::complex<float> *b, int ldb, int *info) {
  cpotrs_(&uplo, &n, &nrhs, reinterpret_cast<std::complex<float>*>(a), &lda, reinterpret_cast<std::complex<float>*>(b), &ldb, info);
}

template<> void lapackCholeskySolve<double>(char uplo, int n, int nrhs, double *a, int lda, double *b, int ldb, int *info) {
  dpotrs_(&uplo, &n, &nrhs, a, &lda, b, &ldb, info);
}

template<> void lapackCholeskySolve<float>(char uplo, int n, int nrhs, float *a, int lda, float *b, int ldb, int *info) {
  spotrs_(&uplo, &n, &nrhs, a, &lda, b, &ldb, info);
}

template<> void lapackCholesky<c10::complex<double>>(char uplo, int n, c10::complex<double> *a, int lda, int *info) {
  zpotrf_(&uplo, &n, reinterpret_cast<std::complex<double>*>(a), &lda, info);
}

template<> void lapackCholesky<c10::complex<float>>(char uplo, int n, c10::complex<float> *a, int lda, int *info) {
  cpotrf_(&uplo, &n, reinterpret_cast<std::complex<float>*>(a), &lda, info);
}

template<> void lapackCholesky<double>(char uplo, int n, double *a, int lda, int *info) {
  dpotrf_(&uplo, &n, a, &lda, info);
}

template<> void lapackCholesky<float>(char uplo, int n, float *a, int lda, int *info) {
  spotrf_(&uplo, &n, a, &lda, info);
}

template<> void lapackCholeskyInverse<c10::complex<double>>(char uplo, int n, c10::complex<double> *a, int lda, int *info) {
  zpotri_(&uplo, &n, reinterpret_cast<std::complex<double>*>(a), &lda, info);
}

template<> void lapackCholeskyInverse<c10::complex<float>>(char uplo, int n, c10::complex<float> *a, int lda, int *info) {
  cpotri_(&uplo, &n, reinterpret_cast<std::complex<float>*>(a), &lda, info);
}

template<> void lapackCholeskyInverse<double>(char uplo, int n, double *a, int lda, int *info) {
  dpotri_(&uplo, &n, a, &lda, info);
}

template<> void lapackCholeskyInverse<float>(char uplo, int n, float *a, int lda, int *info) {
  spotri_(&uplo, &n, a, &lda, info);
}

template<> void lapackGeqrf<c10::complex<double>>(int m, int n, c10::complex<double> *a, int lda, c10::complex<double> *tau, c10::complex<double> *work, int lwork, int *info) {
  zgeqrf_(&m, &n, reinterpret_cast<std::complex<double>*>(a), &lda, reinterpret_cast<std::complex<double>*>(tau), reinterpret_cast<std::complex<double>*>(work), &lwork, info);
}

template<> void lapackGeqrf<c10::complex<float>>(int m, int n, c10::complex<float> *a, int lda, c10::complex<float> *tau, c10::complex<float> *work, int lwork, int *info) {
  cgeqrf_(&m, &n, reinterpret_cast<std::complex<float>*>(a), &lda, reinterpret_cast<std::complex<float>*>(tau), reinterpret_cast<std::complex<float>*>(work), &lwork, info);
}

template<> void lapackGeqrf<double>(int m, int n, double *a, int lda, double *tau, double *work, int lwork, int *info) {
  dgeqrf_(&m, &n, a, &lda, tau, work, &lwork, info);
}

template<> void lapackGeqrf<float>(int m, int n, float *a, int lda, float *tau, float *work, int lwork, int *info) {
  sgeqrf_(&m, &n, a, &lda, tau, work, &lwork, info);
}

template<> void lapackOrgqr<c10::complex<double>>(int m, int n, int k, c10::complex<double> *a, int lda, c10::complex<double> *tau, c10::complex<double> *work, int lwork, int *info) {
  zungqr_(&m, &n, &k, reinterpret_cast<std::complex<double>*>(a), &lda, reinterpret_cast<std::complex<double>*>(tau), reinterpret_cast<std::complex<double>*>(work), &lwork, info);
}

template<> void lapackOrgqr<c10::complex<float>>(int m, int n, int k, c10::complex<float> *a, int lda, c10::complex<float> *tau, c10::complex<float> *work, int lwork, int *info) {
  cungqr_(&m, &n, &k, reinterpret_cast<std::complex<float>*>(a), &lda, reinterpret_cast<std::complex<float>*>(tau), reinterpret_cast<std::complex<float>*>(work), &lwork, info);
}

template<> void lapackOrgqr<double>(int m, int n, int k, double *a, int lda, double *tau, double *work, int lwork, int *info) {
  dorgqr_(&m, &n, &k, a, &lda, tau, work, &lwork, info);
}

template<> void lapackOrgqr<float>(int m, int n, int k, float *a, int lda, float *tau, float *work, int lwork, int *info) {
  sorgqr_(&m, &n, &k, a, &lda, tau, work, &lwork, info);
}

template<> void lapackOrmqr<c10::complex<double>>(char side, char trans, int m, int n, int k, c10::complex<double> *a, int lda, c10::complex<double> *tau, c10::complex<double> *c, int ldc, c10::complex<double> *work, int lwork, int *info) {
  zunmqr_(&side, &trans, &m, &n, &k, reinterpret_cast<std::complex<double>*>(a), &lda, reinterpret_cast<std::complex<double>*>(tau), reinterpret_cast<std::complex<double>*>(c), &ldc, reinterpret_cast<std::complex<double>*>(work), &lwork, info);
}

template<> void lapackOrmqr<c10::complex<float>>(char side, char trans, int m, int n, int k, c10::complex<float> *a, int lda, c10::complex<float> *tau, c10::complex<float> *c, int ldc, c10::complex<float> *work, int lwork, int *info) {
  cunmqr_(&side, &trans, &m, &n, &k, reinterpret_cast<std::complex<float>*>(a), &lda, reinterpret_cast<std::complex<float>*>(tau), reinterpret_cast<std::complex<float>*>(c), &ldc, reinterpret_cast<std::complex<float>*>(work), &lwork, info);
}

template<> void lapackOrmqr<double>(char side, char trans, int m, int n, int k, double *a, int lda, double *tau, double *c, int ldc, double *work, int lwork, int *info) {
  dormqr_(&side, &trans, &m, &n, &k, a, &lda, tau, c, &ldc, work, &lwork, info);
}

template<> void lapackOrmqr<float>(char side, char trans, int m, int n, int k, float *a, int lda, float *tau, float *c, int ldc, float *work, int lwork, int *info) {
  sormqr_(&side, &trans, &m, &n, &k, a, &lda, tau, c, &ldc, work, &lwork, info);
}

template<> void lapackSymeig<c10::complex<double>, double>(char jobz, char uplo, int n, c10::complex<double> *a, int lda, double *w, c10::complex<double> *work, int lwork, double *rwork, int *info) {
  zheev_(&jobz, &uplo, &n, reinterpret_cast<std::complex<double>*>(a), &lda, w, reinterpret_cast<std::complex<double>*>(work), &lwork, rwork, info);
}

template<> void lapackSymeig<c10::complex<float>, float>(char jobz, char uplo, int n, c10::complex<float> *a, int lda, float *w, c10::complex<float> *work, int lwork, float *rwork, int *info) {
  cheev_(&jobz, &uplo, &n, reinterpret_cast<std::complex<float>*>(a), &lda, w, reinterpret_cast<std::complex<float>*>(work), &lwork, rwork, info);
}

template<> void lapackSymeig<double>(char jobz, char uplo, int n, double *a, int lda, double *w, double *work, int lwork, double* rwork, int *info) {
  (void)rwork;  // unused
  dsyev_(&jobz, &uplo, &n, a, &lda, w, work, &lwork, info);
}

template<> void lapackSymeig<float>(char jobz, char uplo, int n, float *a, int lda, float *w, float *work, int lwork, float* rwork, int *info) {
  (void)rwork;  // unused
  ssyev_(&jobz, &uplo, &n, a, &lda, w, work, &lwork, info);
}

template<> void lapackSyevd<c10::complex<double>, double>(char jobz, char uplo, int n, c10::complex<double> *a, int lda, double *w, c10::complex<double> *work, int lwork, double *rwork, int lrwork, int *iwork, int liwork, int *info) {
  zheevd_(&jobz, &uplo, &n, reinterpret_cast<std::complex<double>*>(a), &lda, w, reinterpret_cast<std::complex<double>*>(work), &lwork, rwork, &lrwork, iwork, &liwork, info);
}

template<> void lapackSyevd<c10::complex<float>, float>(char jobz, char uplo, int n, c10::complex<float> *a, int lda, float *w, c10::complex<float> *work, int lwork, float *rwork, int lrwork, int *iwork, int liwork, int *info) {
  cheevd_(&jobz, &uplo, &n, reinterpret_cast<std::complex<float>*>(a), &lda, w, reinterpret_cast<std::complex<float>*>(work), &lwork, rwork, &lrwork, iwork, &liwork, info);
}

template<> void lapackSyevd<double>(char jobz, char uplo, int n, double *a, int lda, double *w, double *work, int lwork, double *rwork, int lrwork, int *iwork, int liwork, int *info) {
  (void)rwork;  // unused
  (void)lrwork;  // unused
  dsyevd_(&jobz, &uplo, &n, a, &lda, w, work, &lwork, iwork, &liwork, info);
}

template<> void lapackSyevd<float>(char jobz, char uplo, int n, float *a, int lda, float *w, float *work, int lwork, float *rwork, int lrwork, int *iwork, int liwork, int *info) {
  (void)rwork;  // unused
  (void)lrwork;  // unused
  ssyevd_(&jobz, &uplo, &n, a, &lda, w, work, &lwork, iwork, &liwork, info);
}

template<> void lapackEig<double>(char jobvl, char jobvr, int n, double *a, int lda, double *w, double* vl, int ldvl, double *vr, int ldvr, double *work, int lwork, double *rwork, int *info) {
  // lapack [sd]geev wants to separate output arrays: wr and wi for the real
  // and imaginary parts
  double *wr = w;
  double *wi = w + n;
  (void)rwork; // unused
  dgeev_(&jobvl, &jobvr, &n, a, &lda, wr, wi, vl, &ldvl, vr, &ldvr, work, &lwork, info);
}

template<> void lapackEig<float>(char jobvl, char jobvr, int n, float *a, int lda, float *w, float* vl, int ldvl, float *vr, int ldvr, float *work, int lwork, float *rwork, int *info) {
  // lapack [sd]geev wants to separate output arrays: wr and wi for the real
  // and imaginary parts
  float *wr = w;
  float *wi = w + n;
  (void)rwork; // unused
  sgeev_(&jobvl, &jobvr, &n, a, &lda, wr, wi, vl, &ldvl, vr, &ldvr, work, &lwork, info);
}

template<> void lapackEig<c10::complex<double>, double>(char jobvl, char jobvr, int n, c10::complex<double> *a, int lda, c10::complex<double> *w, c10::complex<double> *vl, int ldvl, c10::complex<double> *vr, int ldvr, c10::complex<double> *work, int lwork, double *rwork, int *info) {
  zgeev_(&jobvl, &jobvr, &n,
         reinterpret_cast<std::complex<double>*>(a), &lda,
         reinterpret_cast<std::complex<double>*>(w),
         reinterpret_cast<std::complex<double>*>(vl), &ldvl,
         reinterpret_cast<std::complex<double>*>(vr), &ldvr,
         reinterpret_cast<std::complex<double>*>(work), &lwork,
         rwork, info);
}

template<> void lapackEig<c10::complex<float>, float>(char jobvl, char jobvr, int n, c10::complex<float> *a, int lda, c10::complex<float> *w, c10::complex<float> *vl, int ldvl, c10::complex<float> *vr, int ldvr, c10::complex<float> *work, int lwork, float *rwork, int *info) {
  cgeev_(&jobvl, &jobvr, &n,
         reinterpret_cast<std::complex<float>*>(a), &lda,
         reinterpret_cast<std::complex<float>*>(w),
         reinterpret_cast<std::complex<float>*>(vl), &ldvl,
         reinterpret_cast<std::complex<float>*>(vr), &ldvr,
         reinterpret_cast<std::complex<float>*>(work), &lwork,
         rwork, info);
}

template<> void lapackSvd<c10::complex<double>, double>(char jobz, int m, int n, c10::complex<double> *a, int lda,
                                  double *s, c10::complex<double> *u, int ldu, c10::complex<double> *vt, int ldvt, c10::complex<double> *work, int lwork, double *rwork, int *iwork, int *info) {
  zgesdd_(&jobz, &m, &n, reinterpret_cast<std::complex<double>*>(a), &lda, s, reinterpret_cast<std::complex<double>*>(u), &ldu,
          reinterpret_cast<std::complex<double>*>(vt), &ldvt, reinterpret_cast<std::complex<double>*>(work), &lwork, rwork, iwork, info);
}

template<> void lapackSvd<c10::complex<float>, float>(char jobz, int m, int n, c10::complex<float> *a, int lda,
                                 float *s, c10::complex<float> *u, int ldu, c10::complex<float> *vt, int ldvt, c10::complex<float> *work, int lwork, float *rwork, int *iwork, int *info) {
  cgesdd_(&jobz, &m, &n, reinterpret_cast<std::complex<float>*>(a), &lda, s, reinterpret_cast<std::complex<float>*>(u), &ldu,
          reinterpret_cast<std::complex<float>*>(vt), &ldvt, reinterpret_cast<std::complex<float>*>(work), &lwork, rwork, iwork, info);
}

template<> void lapackSvd<double>(char jobz, int m, int n, double *a, int lda,
                                  double *s, double *u, int ldu, double *vt, int ldvt, double *work, int lwork, double *rwork, int *iwork, int *info) {
  dgesdd_(&jobz, &m, &n, a, &lda, s, u, &ldu, vt, &ldvt, work, &lwork, iwork, info);
}

template<> void lapackSvd<float>(char jobz, int m, int n, float *a, int lda,
                                 float *s, float *u, int ldu, float *vt, int ldvt, float *work, int lwork, float *rwork, int *iwork, int *info) {
  sgesdd_(&jobz, &m, &n, a, &lda, s, u, &ldu, vt, &ldvt, work, &lwork, iwork, info);
}

template <>
void lapackLdlSymmetric<double>(
    char uplo,
    int n,
    double* a,
    int lda,
    int* ipiv,
    double* work,
    int lwork,
    int* info) {
  dsytrf_(&uplo, &n, a, &lda, ipiv, work, &lwork, info);
}

template <>
void lapackLdlSymmetric<float>(
    char uplo,
    int n,
    float* a,
    int lda,
    int* ipiv,
    float* work,
    int lwork,
    int* info) {
  ssytrf_(&uplo, &n, a, &lda, ipiv, work, &lwork, info);
}

template <>
void lapackLdlSymmetric<c10::complex<double>>(
    char uplo,
    int n,
    c10::complex<double>* a,
    int lda,
    int* ipiv,
    c10::complex<double>* work,
    int lwork,
    int* info) {
  zsytrf_(
      &uplo,
      &n,
      reinterpret_cast<std::complex<double>*>(a),
      &lda,
      ipiv,
      reinterpret_cast<std::complex<double>*>(work),
      &lwork,
      info);
}

template <>
void lapackLdlSymmetric<c10::complex<float>>(
    char uplo,
    int n,
    c10::complex<float>* a,
    int lda,
    int* ipiv,
    c10::complex<float>* work,
    int lwork,
    int* info) {
  csytrf_(
      &uplo,
      &n,
      reinterpret_cast<std::complex<float>*>(a),
      &lda,
      ipiv,
      reinterpret_cast<std::complex<float>*>(work),
      &lwork,
      info);
}

template <>
void lapackLdlHermitian<double>(
    char uplo,
    int n,
    double* a,
    int lda,
    int* ipiv,
    double* work,
    int lwork,
    int* info) {
  dsytrf_(&uplo, &n, a, &lda, ipiv, work, &lwork, info);
}

template <>
void lapackLdlHermitian<float>(
    char uplo,
    int n,
    float* a,
    int lda,
    int* ipiv,
    float* work,
    int lwork,
    int* info) {
  ssytrf_(&uplo, &n, a, &lda, ipiv, work, &lwork, info);
}

template <>
void lapackLdlHermitian<c10::complex<double>>(
    char uplo,
    int n,
    c10::complex<double>* a,
    int lda,
    int* ipiv,
    c10::complex<double>* work,
    int lwork,
    int* info) {
  zhetrf_(
      &uplo,
      &n,
      reinterpret_cast<std::complex<double>*>(a),
      &lda,
      ipiv,
      reinterpret_cast<std::complex<double>*>(work),
      &lwork,
      info);
}

template <>
void lapackLdlHermitian<c10::complex<float>>(
    char uplo,
    int n,
    c10::complex<float>* a,
    int lda,
    int* ipiv,
    c10::complex<float>* work,
    int lwork,
    int* info) {
  chetrf_(
      &uplo,
      &n,
      reinterpret_cast<std::complex<float>*>(a),
      &lda,
      ipiv,
      reinterpret_cast<std::complex<float>*>(work),
      &lwork,
      info);
}

template <>
void lapackLdlSolveSymmetric<double>(
    char uplo,
    int n,
    int nrhs,
    double* a,
    int lda,
    int* ipiv,
    double* b,
    int ldb,
    int* info) {
  dsytrs_(&uplo, &n, &nrhs, a, &lda, ipiv, b, &ldb, info);
}

template <>
void lapackLdlSolveSymmetric<float>(
    char uplo,
    int n,
    int nrhs,
    float* a,
    int lda,
    int* ipiv,
    float* b,
    int ldb,
    int* info) {
  ssytrs_(&uplo, &n, &nrhs, a, &lda, ipiv, b, &ldb, info);
}

template <>
void lapackLdlSolveSymmetric<c10::complex<double>>(
    char uplo,
    int n,
    int nrhs,
    c10::complex<double>* a,
    int lda,
    int* ipiv,
    c10::complex<double>* b,
    int ldb,
    int* info) {
  zsytrs_(
      &uplo,
      &n,
      &nrhs,
      reinterpret_cast<std::complex<double>*>(a),
      &lda,
      ipiv,
      reinterpret_cast<std::complex<double>*>(b),
      &ldb,
      info);
}

template <>
void lapackLdlSolveSymmetric<c10::complex<float>>(
    char uplo,
    int n,
    int nrhs,
    c10::complex<float>* a,
    int lda,
    int* ipiv,
    c10::complex<float>* b,
    int ldb,
    int* info) {
  csytrs_(
      &uplo,
      &n,
      &nrhs,
      reinterpret_cast<std::complex<float>*>(a),
      &lda,
      ipiv,
      reinterpret_cast<std::complex<float>*>(b),
      &ldb,
      info);
}

template <>
void lapackLdlSolveHermitian<double>(
    char uplo,
    int n,
    int nrhs,
    double* a,
    int lda,
    int* ipiv,
    double* b,
    int ldb,
    int* info) {
  dsytrs_(&uplo, &n, &nrhs, a, &lda, ipiv, b, &ldb, info);
}

template <>
void lapackLdlSolveHermitian<float>(
    char uplo,
    int n,
    int nrhs,
    float* a,
    int lda,
    int* ipiv,
    float* b,
    int ldb,
    int* info) {
  ssytrs_(&uplo, &n, &nrhs, a, &lda, ipiv, b, &ldb, info);
}

template <>
void lapackLdlSolveHermitian<c10::complex<double>>(
    char uplo,
    int n,
    int nrhs,
    c10::complex<double>* a,
    int lda,
    int* ipiv,
    c10::complex<double>* b,
    int ldb,
    int* info) {
  zhetrs_(
      &uplo,
      &n,
      &nrhs,
      reinterpret_cast<std::complex<double>*>(a),
      &lda,
      ipiv,
      reinterpret_cast<std::complex<double>*>(b),
      &ldb,
      info);
}

template <>
void lapackLdlSolveHermitian<c10::complex<float>>(
    char uplo,
    int n,
    int nrhs,
    c10::complex<float>* a,
    int lda,
    int* ipiv,
    c10::complex<float>* b,
    int ldb,
    int* info) {
  chetrs_(
      &uplo,
      &n,
      &nrhs,
      reinterpret_cast<std::complex<float>*>(a),
      &lda,
      ipiv,
      reinterpret_cast<std::complex<float>*>(b),
      &ldb,
      info);
}

template<> void lapackLuSolve<c10::complex<double>>(char trans, int n, int nrhs, c10::complex<double> *a, int lda, int *ipiv, c10::complex<double> *b, int ldb, int *info) {
  zgetrs_(&trans, &n, &nrhs, reinterpret_cast<std::complex<double>*>(a), &lda, ipiv, reinterpret_cast<std::complex<double>*>(b), &ldb, info);
}

template<> void lapackLuSolve<c10::complex<float>>(char trans, int n, int nrhs, c10::complex<float> *a, int lda, int *ipiv, c10::complex<float> *b, int ldb, int *info) {
  cgetrs_(&trans, &n, &nrhs, reinterpret_cast<std::complex<float>*>(a), &lda, ipiv, reinterpret_cast<std::complex<float>*>(b), &ldb, info);
}

template<> void lapackLuSolve<double>(char trans, int n, int nrhs, double *a, int lda, int *ipiv, double *b, int ldb, int *info) {
  dgetrs_(&trans, &n, &nrhs, a, &lda, ipiv, b, &ldb, info);
}

template<> void lapackLuSolve<float>(char trans, int n, int nrhs, float *a, int lda, int *ipiv, float *b, int ldb, int *info) {
  sgetrs_(&trans, &n, &nrhs, a, &lda, ipiv, b, &ldb, info);
}

template<> void lapackGels<c10::complex<double>>(
    char trans, int m, int n, int nrhs,
    c10::complex<double> *a, int lda, c10::complex<double> *b, int ldb,
    c10::complex<double> *work, int lwork, int *info) {
  zgels_(&trans, &m, &n, &nrhs,
      reinterpret_cast<std::complex<double>*>(a), &lda,
      reinterpret_cast<std::complex<double>*>(b), &ldb,
      reinterpret_cast<std::complex<double>*>(work), &lwork, info);
}

template<> void lapackGels<c10::complex<float>>(
    char trans, int m, int n, int nrhs,
    c10::complex<float> *a, int lda, c10::complex<float> *b, int ldb,
    c10::complex<float> *work, int lwork, int *info) {
  cgels_(&trans, &m, &n, &nrhs,
      reinterpret_cast<std::complex<float>*>(a), &lda,
      reinterpret_cast<std::complex<float>*>(b), &ldb,
      reinterpret_cast<std::complex<float>*>(work), &lwork, info);
}

template<> void lapackGels<double>(
    char trans, int m, int n, int nrhs,
    double *a, int lda, double *b, int ldb,
    double *work, int lwork, int *info) {
  dgels_(&trans, &m, &n, &nrhs,
      a, &lda, b, &ldb, work, &lwork, info);
}

template<> void lapackGels<float>(
    char trans, int m, int n, int nrhs,
    float *a, int lda, float *b, int ldb,
    float *work, int lwork, int *info) {
  sgels_(&trans, &m, &n, &nrhs,
      a, &lda, b, &ldb, work, &lwork, info);
}

template<> void lapackGelsd<c10::complex<double>, double>(
    int m, int n, int nrhs,
    c10::complex<double> *a, int lda, c10::complex<double> *b, int ldb,
    double *s, double rcond, int *rank,
    c10::complex<double> *work, int lwork,
    double *rwork, int *iwork, int *info) {
  zgelsd_(&m, &n, &nrhs,
      reinterpret_cast<std::complex<double>*>(a), &lda,
      reinterpret_cast<std::complex<double>*>(b), &ldb,
      s, &rcond, rank,
      reinterpret_cast<std::complex<double>*>(work), &lwork,
      rwork, iwork, info);
}

template<> void lapackGelsd<c10::complex<float>, float>(
    int m, int n, int nrhs,
    c10::complex<float> *a, int lda, c10::complex<float> *b, int ldb,
    float *s, float rcond, int *rank,
    c10::complex<float> *work, int lwork,
    float *rwork, int *iwork, int *info) {
  cgelsd_(&m, &n, &nrhs,
      reinterpret_cast<std::complex<float>*>(a), &lda,
      reinterpret_cast<std::complex<float>*>(b), &ldb,
      s, &rcond, rank,
      reinterpret_cast<std::complex<float>*>(work), &lwork,
      rwork, iwork, info);
}

template<> void lapackGelsd<double>(
    int m, int n, int nrhs,
    double *a, int lda, double *b, int ldb,
    double *s, double rcond, int *rank,
    double *work, int lwork,
    double *rwork, int *iwork, int *info) {
  dgelsd_(&m, &n, &nrhs,
      a, &lda, b, &ldb,
      s, &rcond, rank,
      work, &lwork, iwork, info);
}

template<> void lapackGelsd<float>(
    int m, int n, int nrhs,
    float *a, int lda, float *b, int ldb,
    float *s, float rcond, int *rank,
    float *work, int lwork,
    float *rwork, int *iwork, int *info) {
  sgelsd_(&m, &n, &nrhs,
      a, &lda, b, &ldb,
      s, &rcond, rank,
      work, &lwork, iwork, info);
}

template<> void lapackGelsy<c10::complex<double>, double>(
    int m, int n, int nrhs,
    c10::complex<double> *a, int lda, c10::complex<double> *b, int ldb,
    int *jpvt, double rcond, int *rank,
    c10::complex<double> *work, int lwork, double *rwork, int *info) {
  zgelsy_(&m, &n, &nrhs,
      reinterpret_cast<std::complex<double>*>(a), &lda,
      reinterpret_cast<std::complex<double>*>(b), &ldb,
      jpvt, &rcond, rank,
      reinterpret_cast<std::complex<double>*>(work), &lwork,
      rwork, info);
}

template<> void lapackGelsy<c10::complex<float>, float>(
    int m, int n, int nrhs,
    c10::complex<float> *a, int lda, c10::complex<float> *b, int ldb,
    int *jpvt, float rcond, int *rank,
    c10::complex<float> *work, int lwork, float *rwork, int *info) {
  cgelsy_(&m, &n, &nrhs,
      reinterpret_cast<std::complex<float>*>(a), &lda,
      reinterpret_cast<std::complex<float>*>(b), &ldb,
      jpvt, &rcond, rank,
      reinterpret_cast<std::complex<float>*>(work), &lwork,
      rwork, info);
}

template<> void lapackGelsy<double>(
    int m, int n, int nrhs,
    double *a, int lda, double *b, int ldb,
    int *jpvt, double rcond, int *rank,
    double *work, int lwork, double *rwork, int *info) {
  dgelsy_(&m, &n, &nrhs,
      a, &lda, b, &ldb,
      jpvt, &rcond, rank,
      work, &lwork, info);
}

template<> void lapackGelsy<float>(
    int m, int n, int nrhs,
    float *a, int lda, float *b, int ldb,
    int *jpvt, float rcond, int *rank,
    float *work, int lwork, float *rwork, int *info) {
  sgelsy_(&m, &n, &nrhs,
      a, &lda, b, &ldb,
      jpvt, &rcond, rank,
      work, &lwork, info);
}

template<> void lapackGelss<c10::complex<double>, double>(
    int m, int n, int nrhs,
    c10::complex<double> *a, int lda, c10::complex<double> *b, int ldb,
    double *s, double rcond, int *rank,
    c10::complex<double> *work, int lwork,
    double *rwork, int *info
    ) {
  zgelss_(&m, &n, &nrhs,
      reinterpret_cast<std::complex<double>*>(a), &lda,
      reinterpret_cast<std::complex<double>*>(b), &ldb,
      s, &rcond, rank,
      reinterpret_cast<std::complex<double>*>(work), &lwork,
      rwork, info);
}

template<> void lapackGelss<c10::complex<float>, float>(
    int m, int n, int nrhs,
    c10::complex<float> *a, int lda, c10::complex<float> *b, int ldb,
    float *s, float rcond, int *rank,
    c10::complex<float> *work, int lwork,
    float *rwork, int *info
    ) {
  cgelss_(&m, &n, &nrhs,
      reinterpret_cast<std::complex<float>*>(a), &lda,
      reinterpret_cast<std::complex<float>*>(b), &ldb,
      s, &rcond, rank,
      reinterpret_cast<std::complex<float>*>(work), &lwork,
      rwork, info);
}

template<> void lapackGelss<double>(
    int m, int n, int nrhs,
    double *a, int lda, double *b, int ldb,
    double *s, double rcond, int *rank,
    double *work, int lwork,
    double *rwork, int *info) {
  dgelss_(&m, &n, &nrhs,
      a, &lda, b, &ldb,
      s, &rcond, rank,
      work, &lwork, info);
}

template<> void lapackGelss<float>(
    int m, int n, int nrhs,
    float *a, int lda, float *b, int ldb,
    float *s, float rcond, int *rank,
    float *work, int lwork,
    float *rwork, int *info) {
  sgelss_(&m, &n, &nrhs,
      a, &lda, b, &ldb,
      s, &rcond, rank,
      work, &lwork, info);
}
#endif

#if AT_BUILD_WITH_BLAS()
template<> void blasTriangularSolve<c10::complex<double>>(char side, char uplo, char trans, char diag, int n, int nrhs, c10::complex<double> *a, int lda, c10::complex<double> *b, int ldb) {
  std::complex<double> one{1., 0.};
  ztrsm_(&side, &uplo, &trans, &diag, &n, &nrhs, &one, reinterpret_cast<std::complex<double>*>(a), &lda, reinterpret_cast<std::complex<double>*>(b), &ldb);
}

template<> void blasTriangularSolve<c10::complex<float>>(char side, char uplo, char trans, char diag, int n, int nrhs, c10::complex<float> *a, int lda, c10::complex<float> *b, int ldb) {
  std::complex<float> one{1.f, 0.f};
  ctrsm_(&side, &uplo, &trans, &diag, &n, &nrhs, &one, reinterpret_cast<std::complex<float>*>(a), &lda, reinterpret_cast<std::complex<float>*>(b), &ldb);
}

template<> void blasTriangularSolve<double>(char side, char uplo, char trans, char diag, int n, int nrhs, double *a, int lda, double *b, int ldb) {
  auto one = 1.;
  dtrsm_(&side, &uplo, &trans, &diag, &n, &nrhs, &one, a, &lda, b, &ldb);
}

template<> void blasTriangularSolve<float>(char side, char uplo, char trans, char diag, int n, int nrhs, float *a, int lda, float *b, int ldb) {
  auto one = 1.f;
  strsm_(&side, &uplo, &trans, &diag, &n, &nrhs, &one, a, &lda, b, &ldb);
}
#endif

void _linalg_check_errors(
    const Tensor& info,
    const c10::string_view api_name,
    bool is_matrix) {
  if (is_matrix) {
    singleCheckErrors(info.item<int64_t>(), api_name);
  } else {
    batchCheckErrors(info, api_name);
  }
}

bool _requires_fw_or_bw_grad(const Tensor& input) {
  return ((at::GradMode::is_enabled() && input.requires_grad())
          || input._fw_grad(/*level */ 0).defined());
}

// Below of the definitions of the functions operating on a batch that are going to be dispatched
// in the main helper functions for the linear algebra operations

// ~~~~~~~~~~~~~~~~~~~~~~~~~~~~~~~~~~ solve ~~~~~~~~~~~~~~~~~~~~~~~~~~~~~~~~~~~~~~

// Solves a system of linear equations matmul(input, x) = other in-place
// LAPACK/MAGMA error codes are saved in 'infos' tensor, they are not checked here
static Tensor& linalg_solve_out_info(Tensor& result, Tensor& infos, const Tensor& input, const Tensor& other) {
  checkSameDevice("linalg.solve", result, input);
  checkSameDevice("linalg.solve", other, input, "other");
  checkLinalgCompatibleDtype("linalg.solve", result, input);

  TORCH_CHECK(input.scalar_type() == other.scalar_type(),
    "input dtype ", input.scalar_type(), " does not match other dtype ", other.scalar_type());

  squareCheckInputs(input, "linalg.solve");
  TORCH_CHECK(other.dim() >= 1,
           "other should have at least 1 dimension, but has ", other.dim(), " dimensions instead");

  // Two types of 'other' tensors are supported:
  // - 1-dimensional (1D) tensor or batch of 1D tensors (vector case)
  // - 2-dimensional (2D) tensor or batch of 2D tensors (matrix case)
  // original torch.solve supported only the matrix case, while NumPy works for both cases
  // for the batched input we need to be able to distinguish them
  bool vector_case = linalg_solve_is_vector_rhs(input, other);

  bool is_batched_column_major = false;
  if (vector_case) {
    is_batched_column_major = result.is_contiguous();
  } else if (!vector_case && result.dim() >= 2) {
    is_batched_column_major = result.mT().is_contiguous();
  }

  // if 'other' is a batch of 2D tensors, then 'input' can be non-batched and will be broadcasted
  auto expected_shape = IntArrayRef(input.sizes().data(), input.dim() - 1);  // input.shape[:-1]
  if (!vector_case && other.dim() > 2) {
    expected_shape = other.sizes();
  }

  bool result_equal_expected_shape = result.sizes().equals(expected_shape);
  bool result_input_same_type = (result.scalar_type() == input.scalar_type());

  // if result is not empty and not in batched column major format
  bool copy_needed = (result.numel() != 0 && !is_batched_column_major);
  copy_needed |= !result_input_same_type;  // or result does not have the same dtype as input
  copy_needed |= (result.numel() != 0 && !result_equal_expected_shape); // or result does not have the expected shape
  // we have to allocate a temporary tensor
  if (copy_needed) {
    Tensor result_tmp = at::empty({0}, input.options());
    result_tmp = linalg_solve_out_info(result_tmp, infos, input, other);
    at::native::resize_output(result, result_tmp.sizes());
    result.copy_(result_tmp);
    return result;
  }
  // else use result's storage directly

  // we need to unsqueeze 'other' because 2-dimensional tensors are expected in the implementation
  Tensor other_ = vector_case ? other.unsqueeze(-1) : other;

  // _linalg_broadcast_batch_dims also includes linearSolveCheckInputs
  // it checks for squareness of 'input' and 'shape' compatibility of 'other' and 'input'
  Tensor other_broadcasted;
  std::tie(other_broadcasted, std::ignore) = _linalg_broadcast_batch_dims(other_, input, "linalg.solve");

  auto squeezed_other_broadcasted = at::squeeze(other_broadcasted, -1);
  auto squeezed_result_shape = squeezed_other_broadcasted.sizes();

  // if result has no elements we can modify it
  if (result.numel() == 0) {
    if (vector_case) {
      result.resize_(squeezed_result_shape);
    } else {
      at::native::resize_as_(result, other_broadcasted.mT(), MemoryFormat::Contiguous);
      result.transpose_(-2, -1);
    }
  }

  auto expected_result_shape = vector_case ? squeezed_result_shape : other_broadcasted.sizes();
  TORCH_INTERNAL_ASSERT(result.sizes().equals(expected_result_shape));
  TORCH_INTERNAL_ASSERT(result.scalar_type() == input.scalar_type());
  TORCH_INTERNAL_ASSERT(result.device() == input.device());

  // result tensor must be in batched column major order (Fortran contiguous) for 2D inputs
  // or C contiguous for 1D input
  if (vector_case) {
    TORCH_INTERNAL_ASSERT(result.is_contiguous());
  } else {
    TORCH_INTERNAL_ASSERT(result.mT().is_contiguous());
  }

  // for 1-dimensional 'other', we need to unsqueeze the result before passing to "apply_solve"
  if (vector_case) {
    result = result.unsqueeze_(-1);
  }

  // lu_factor_stub+lu_solve_stub perform calculations in-place and 'result' must be a copy of 'other_broadcasted'
  result.copy_(other_broadcasted);

  TORCH_INTERNAL_ASSERT(infos.scalar_type() == kInt);
  TORCH_INTERNAL_ASSERT(infos.device() == input.device());
  infos.resize_({std::max<int64_t>(1, batchCount(input))});
  // if input is empty infos might not get filled; make sure infos doesn't contain garbage then
  if (input.numel() == 0) {
    infos.fill_(0);
  }

  // compute the LU factorization of 'input_working_copy'
  auto input_working_copy = cloneBatchedColumnMajor(input);
  auto pivots_shape = IntArrayRef(input.sizes().data(), input.dim() - 2).vec(); // input.shape[:-2]
  pivots_shape.push_back(std::min(input.size(-2), input.size(-1)));
  Tensor pivots = at::empty(pivots_shape, input.options().dtype(kInt));
  lu_factor_stub(input.device().type(), input_working_copy, pivots, infos, /*compute_pivots=*/true);

  // solve the linear system using the LU factorization
  lu_solve_stub(input.device().type(), result, input_working_copy, pivots);

  // for 1-dimensional 'other', we need to squeeze the result after "apply_solve"
  if (vector_case) {
    result = result.squeeze_(-1);
  }

  return result;
}

// Solves a system of linear equations matmul(input, x) = other in-place
Tensor& linalg_solve_out(const Tensor& input, const Tensor& other, Tensor& result) {
  auto infos = at::empty({0}, input.options().dtype(kInt));
  result = linalg_solve_out_info(result, infos, input, other);

  // Now check LAPACK/MAGMA error codes
  // _linalg_check_errors calls 'infos = infos.to(kCPU)'
  at::_linalg_check_errors(infos, "linalg.solve", input.dim() == 2);
  return result;
}

// Solves a system of linear equations matmul(input, x) = other
Tensor linalg_solve(const Tensor& input, const Tensor& other) {
  Tensor result = at::empty({0}, input.options());
  result = at::linalg_solve_out(result, input, other);
  return result;
}

// ~~~~~~~~~~~~~~~~~~~~~~~~~~~~~~~~~ inverse ~~~~~~~~~~~~~~~~~~~~~~~~~~~~~~~~~~~~

/*
Computes the inverse of n-by-n matrix 'self'
This is an in-place routine, it overwrites the content of 'self'.
'infos_lu' and 'infos_getri' are int Tensors containing error codes for each matrix in the batched input.
'infos_lu' is for holding lapackLU errors, and 'infos_getri' is for holding lapackGetri errors.
For more information see LAPACK's documentation for GETRI and GETRF routines.
*/
template <typename scalar_t>
static void apply_inverse(Tensor& self, Tensor& infos_lu, Tensor& infos_getri) {
#if !AT_BUILD_WITH_LAPACK()
  AT_ERROR("inverse: LAPACK library not found in compilation");
#else
  using value_t = typename c10::scalar_value_type<scalar_t>::type;
  auto self_data = self.data_ptr<scalar_t>();
  auto self_matrix_stride = matrixStride(self);
  auto batch_size = batchCount(self);
  auto n = self.size(-2);
  auto lda = std::max<int64_t>(1, n);

  auto ipiv = at::empty({lda}, self.options().dtype(kInt));
  auto ipiv_data = ipiv.data_ptr<int>();
  auto infos_lu_data = infos_lu.data_ptr<int>();
  auto infos_getri_data = infos_getri.data_ptr<int>();

  // NOLINTNEXTLINE(cppcoreguidelines-init-variables)
  int info;
  // Run once, first to get the optimum work size
  // Since we deal with batches of matrices with the same dimensions, doing this outside
  // the loop saves (batch_size - 1) workspace queries which would provide the same result
  // and (batch_size - 1) calls to allocate and deallocate workspace using at::empty()
  int lwork = -1;
  scalar_t wkopt;
  lapackGetri<scalar_t>(n, self_data, lda, ipiv_data, &wkopt, lwork, &info);
  lwork = std::max<int>(1, real_impl<scalar_t, value_t>(wkopt));
  Tensor work = at::empty({lwork}, self.options());
  auto work_data = work.data_ptr<scalar_t>();

  for (const auto i : c10::irange(batch_size)) {
    scalar_t* self_working_ptr = &self_data[i * self_matrix_stride];
    int* info_lu_working_ptr = &infos_lu_data[i];
    lapackLu<scalar_t>(n, n, self_working_ptr, lda, ipiv_data, info_lu_working_ptr);

    // now compute the actual inverse
    int* info_getri_working_ptr = &infos_getri_data[i];
    lapackGetri<scalar_t>(n, self_working_ptr, lda, ipiv_data, work_data, lwork, info_getri_working_ptr);
  }
#endif
}

Tensor inverse(const Tensor &self) {
  if (self.numel() == 0) {
    return at::empty_like(self);
  }
  return at::linalg_inv(self);
}

Tensor& inverse_out(const Tensor &self, Tensor &result) {
  at::linalg_inv_out(result, self);
  return result;
}

// This is a type dispatching helper function for 'apply_inverse'
Tensor& _linalg_inv_out_helper_cpu(Tensor &result, Tensor& infos_lu, Tensor& infos_getri) {
  // This function calculates the inverse matrix in-place
  // result should be in column major order and contain matrices to invert
  // the content of result is overwritten by 'apply_inverse'
  AT_DISPATCH_FLOATING_AND_COMPLEX_TYPES(result.scalar_type(), "linalg_inv_out_cpu", [&]{
    apply_inverse<scalar_t>(result, infos_lu, infos_getri);
  });
  return result;
}

// Computes the inverse matrix of 'input', it is saved to 'result' in-place
// LAPACK/MAGMA/cuSOLVER error codes are saved in 'infos' tensors, they are not checked here
static Tensor& linalg_inv_out_info(Tensor& result, Tensor& infos_lu, Tensor& infos_getri, const Tensor& input) {
  squareCheckInputs(input, "linalg.inv");
  checkSameDevice("linalg.inv", result, input);
  checkLinalgCompatibleDtype("linalg.inv", result, input);

  TORCH_INTERNAL_ASSERT_DEBUG_ONLY(infos_lu.scalar_type() == kInt);
  TORCH_INTERNAL_ASSERT_DEBUG_ONLY(infos_getri.scalar_type() == kInt);

  TORCH_INTERNAL_ASSERT_DEBUG_ONLY(infos_lu.device() == input.device());
  TORCH_INTERNAL_ASSERT_DEBUG_ONLY(infos_getri.device() == input.device());

  bool result_input_same_type = (result.scalar_type() == input.scalar_type());
  bool result_equal_expected_shape = result.sizes().equals(input.sizes());
  bool is_batched_column_major = false;
  if (result.dim() >= 2) {
    is_batched_column_major = result.mT().is_contiguous();
  }

  // if result is not empty and not in batched column major format
  bool copy_needed = (result.numel() != 0 && !is_batched_column_major);
  copy_needed |= !result_input_same_type;  // or result does not have the same dtype as input
  copy_needed |= (result.numel() != 0 && !result_equal_expected_shape); // or result does not have the expected shape
  // we have to allocate a temporary tensor

  // similar conditions for infos_lu and infos_getri tensors
  auto expected_info_shape = IntArrayRef(input.sizes().cbegin(), input.sizes().cend() - 2); // input.shape[:-2]
  copy_needed |= (infos_lu.numel() != 0 && !infos_lu.is_contiguous());
  copy_needed |= (infos_lu.numel() != 0 && !(infos_lu.sizes().equals(expected_info_shape)));

  copy_needed |= (infos_getri.numel() != 0 && !infos_getri.is_contiguous());
  copy_needed |= (infos_getri.numel() != 0 && !(infos_getri.sizes().equals(expected_info_shape)));

  if (copy_needed) {
    Tensor result_tmp = at::empty(input.sizes(), input.options());
    result_tmp.transpose_(-2, -1);
    Tensor infos_lu_tmp = at::zeros({expected_info_shape}, input.options().dtype(kInt));
    Tensor infos_getri_tmp = at::zeros({expected_info_shape}, input.options().dtype(kInt));

    result_tmp = linalg_inv_out_info(result_tmp, infos_lu_tmp, infos_getri_tmp, input);

    at::native::resize_output(result, result_tmp.sizes());
    result.copy_(result_tmp);
    at::native::resize_output(infos_lu, infos_lu_tmp.sizes());
    infos_lu.copy_(infos_lu_tmp);
    at::native::resize_output(infos_getri, infos_getri_tmp.sizes());
    infos_getri.copy_(infos_getri_tmp);
    return result;
  }
  // else  use result's storage directly

  // if result has no elements we can modify it
  if (result.numel() == 0) {
    at::native::resize_as_(result, input.mT(), MemoryFormat::Contiguous);
    result.transpose_(-2, -1);
  }

  TORCH_INTERNAL_ASSERT_DEBUG_ONLY(result.sizes().equals(input.sizes()));
  TORCH_INTERNAL_ASSERT_DEBUG_ONLY(result.scalar_type() == input.scalar_type());
  TORCH_INTERNAL_ASSERT_DEBUG_ONLY(result.device() == input.device());

  // result tensor must be in batched column major order (Fortran contiguous)
  TORCH_INTERNAL_ASSERT_DEBUG_ONLY(result.mT().is_contiguous());

  // if info has no elements we can modify it
  if (infos_lu.numel() == 0) {
    infos_lu.resize_(expected_info_shape);
    infos_lu.fill_(0);
  }
  if (infos_getri.numel() == 0) {
    infos_getri.resize_(expected_info_shape);
    infos_getri.fill_(0);
  }

  // info tensors must be contiguous
  TORCH_INTERNAL_ASSERT_DEBUG_ONLY(infos_lu.is_contiguous());
  TORCH_INTERNAL_ASSERT_DEBUG_ONLY(infos_lu.sizes().equals(expected_info_shape));
  TORCH_INTERNAL_ASSERT_DEBUG_ONLY(infos_getri.is_contiguous());
  TORCH_INTERNAL_ASSERT_DEBUG_ONLY(infos_getri.sizes().equals(expected_info_shape));

  // _linalg_inv_out_helper_ (apply_inverse) performs calculations in-place and result must be a copy of input
  result.copy_(input);

  // TODO: Replace this helper with DECLARE/DEFINE_DISPATCH
  result = at::_linalg_inv_out_helper_(result, infos_lu, infos_getri);
  return result;
}

// Computes the inverse matrix of 'input', it is saved to 'result' in-place
Tensor& linalg_inv_out(const Tensor &input, Tensor &result) {
  auto info_shape = IntArrayRef(input.sizes().cbegin(), input.sizes().cend() - 2); // input.shape[:-2]
  auto infos_lu = at::zeros({info_shape}, input.options().dtype(kInt));
  auto infos_getri = at::zeros({info_shape}, input.options().dtype(kInt));
  result = linalg_inv_out_info(result, infos_lu, infos_getri, input);

  // Now check LAPACK/MAGMA/cuSOLVER error codes
  at::_linalg_check_errors(infos_lu, "linalg.inv", result.dim() == 2);
  at::_linalg_check_errors(infos_getri, "linalg.inv", result.dim() == 2);
  return result;
}

// Computes the inverse matrix of 'input'
Tensor linalg_inv(const Tensor &input) {
  Tensor result, info;
  std::tie(result, info) = at::linalg_inv_ex(input, /*check_errors=*/false);

  // we pass check_errors=false above and do the check here
  // so that the name of the function is correct in the error message
  at::_linalg_check_errors(info, "torch.linalg.inv", input.dim() == 2);
  return result;
}

std::tuple<Tensor&, Tensor&> linalg_inv_ex_out(const Tensor& input, bool check_errors, Tensor& inverse, Tensor& info) {
  squareCheckInputs(input, "linalg.inv_ex");
  ScalarType info_output_type = ScalarType::Int;
  TORCH_CHECK(
      info.scalar_type() == info_output_type,
      "torch.linalg.inv_ex: ",
      "Expected info to have ", info_output_type, " dtype, but got info with dtype ", info.scalar_type());

  // provided `info` tensor is used to save the information about the LU decomposition of `input`
  // in addition current implementation requires a separate tensor
  // for saving the information about the inversion process after the LU decomposition
  auto expected_info_shape = IntArrayRef(input.sizes().cbegin(), input.sizes().cend() - 2); // input.shape[:-2]
  auto info_inversion = at::zeros({expected_info_shape}, input.options().dtype(kInt));

  linalg_inv_out_info(inverse, info, info_inversion, input);

  if (check_errors) {
    at::_linalg_check_errors(info, "torch.linalg.inv_ex", input.dim() == 2);
  }

  return std::tuple<Tensor&, Tensor&>(inverse, info);
}

std::tuple<Tensor, Tensor> linalg_inv_ex(const Tensor& input, bool check_errors) {
  squareCheckInputs(input, "linalg.inv_ex");
  Tensor inverse = at::empty(input.sizes(), input.options(), MemoryFormat::Contiguous);
  inverse.transpose_(-2, -1); // make `inverse` tensor with batched column major format
  auto info_shape = IntArrayRef(input.sizes().cbegin(), input.sizes().cend() - 2); // input.shape[:-2]
  Tensor info = at::zeros({info_shape}, input.options().dtype(kInt));
  std::tie(inverse, info) = at::native::linalg_inv_ex_out(input, check_errors, inverse, info);
  return std::make_tuple(inverse, info);
}

// ~~~~~~~~~~~~~~~~~~~~~~~~~~~~~~ cholesky_solve ~~~~~~~~~~~~~~~~~~~~~~~~~~~~~~~~~

template<typename scalar_t>
static void apply_cholesky_solve(Tensor& b, Tensor& A, bool upper, std::vector<int64_t>& infos) {
#if !AT_BUILD_WITH_LAPACK()
  AT_ERROR("cholesky_solve: LAPACK library not found in compilation");
#else
  char uplo = upper ? 'U' : 'L';

  auto A_data = A.data_ptr<scalar_t>();
  auto b_data = b.data_ptr<scalar_t>();
  auto A_mat_stride = matrixStride(A);
  auto b_mat_stride = matrixStride(b);
  auto batch_size = batchCount(A);
  auto n = A.size(-2);
  auto ldab = std::max<int64_t>(1, n);
  auto nrhs = b.size(-1);

  // NOLINTNEXTLINE(cppcoreguidelines-init-variables)
  int info;
  for (const auto i : c10::irange(batch_size)) {
    scalar_t* A_working_ptr = &A_data[i * A_mat_stride];
    scalar_t* b_working_ptr = &b_data[i * b_mat_stride];
    lapackCholeskySolve<scalar_t>(uplo, n, nrhs, A_working_ptr, ldab, b_working_ptr, ldab, &info);
    infos[i] = info;
    if (info != 0) {
      return;
    }
  }
#endif
}

Tensor _cholesky_solve_helper_cpu(const Tensor& self, const Tensor& A, bool upper) {
  auto self_working_copy = cloneBatchedColumnMajor(self);
  auto A_working_copy = cloneBatchedColumnMajor(A);
  std::vector<int64_t> infos(batchCount(self), 0);
  AT_DISPATCH_FLOATING_AND_COMPLEX_TYPES(self.scalar_type(), "cholesky_solve_cpu", [&]{
    apply_cholesky_solve<scalar_t>(self_working_copy, A_working_copy, upper, infos);
  });

  if (self.dim() > 2) {
    batchCheckErrors(infos, "cholesky_solve_cpu");
  } else {
    singleCheckErrors(infos[0], "cholesky_solve_cpu");
  }
  return self_working_copy;
}

// Supports arbitrary batch dimensions for self and A
Tensor cholesky_solve(const Tensor& self, const Tensor& A, bool upper) {
  TORCH_CHECK(self.dim() >= 2,
           "b should have at least 2 dimensions, but has ", self.dim(), " dimensions instead");
  TORCH_CHECK(A.dim() >= 2,
           "u should have at least 2 dimensions, but has ", A.dim(), " dimensions instead");
  Tensor self_broadcasted, A_broadcasted;
  std::tie(self_broadcasted, A_broadcasted) = _linalg_broadcast_batch_dims(self, A, "cholesky_solve");
  return at::_cholesky_solve_helper(self_broadcasted, A_broadcasted, upper);
}

Tensor& cholesky_solve_out(const Tensor& self, const Tensor& A, bool upper, Tensor& result) {
  checkSameDevice("cholesky_solve", result, self);
  checkLinalgCompatibleDtype("cholesky_solve", result, self);
  Tensor result_tmp = at::cholesky_solve(self, A, upper);
  at::native::resize_output(result, result_tmp.sizes());
  result.copy_(result_tmp);
  return result;
}

// ~~~~~~~~~~~~~~~~~~~~~~~~~~~~~~~~~ cholesky ~~~~~~~~~~~~~~~~~~~~~~~~~~~~~~~~~~~~

DEFINE_DISPATCH(cholesky_stub);

Tensor cholesky(const Tensor &self, bool upper) {
   TORCH_WARN_ONCE(
    "torch.cholesky is deprecated in favor of torch.linalg.cholesky and will be ",
    "removed in a future PyTorch release.\n",
    "L = torch.cholesky(A)\n",
    "should be replaced with\n",
    "L = torch.linalg.cholesky(A)\n",
    "and\n"
    "U = torch.cholesky(A, upper=True)\n",
    "should be replaced with\n",
    "U = torch.linalg.cholesky(A).mH().\n"
    "This transform will produce equivalent results for all valid (symmetric positive definite) inputs."
  );
  if (self.numel() == 0) {
    return at::empty_like(self, LEGACY_CONTIGUOUS_MEMORY_FORMAT);
  }
  squareCheckInputs(self, "cholesky");

  auto raw_cholesky_output = cloneBatchedColumnMajor(self);
  auto info_shape = IntArrayRef(
      self.sizes().cbegin(), self.sizes().cend() - 2); // self.shape[:-2]
  auto info = at::empty({info_shape}, self.options().dtype(kInt));

  // fill the raw_cholesky_output with the result
  cholesky_stub(self.device().type(), raw_cholesky_output, info, upper);

  at::_linalg_check_errors(info, "cholesky", self.dim() == 2);

  if (upper) {
    return raw_cholesky_output.triu_();
  } else {
    return raw_cholesky_output.tril_();
  }
}

Tensor& cholesky_out(const Tensor &self, bool upper, Tensor &result) {
   TORCH_WARN_ONCE(
    "torch.cholesky is deprecated in favor of torch.linalg.cholesky and will be ",
    "removed in a future PyTorch release.\n",
    "L = torch.cholesky(A)\n",
    "should be replaced with\n",
    "L = torch.linalg.cholesky(A)\n",
    "and\n"
    "U = torch.cholesky(A, upper=True)\n",
    "should be replaced with\n",
    "U = torch.linalg.cholesky(A).mH().\n"
    "This transform will produce equivalent results for all valid (symmetric positive definite) inputs."
  );
  checkSameDevice("cholesky", result, self);
  checkLinalgCompatibleDtype("cholesky", result, self);
  Tensor result_tmp = at::cholesky(self, upper);
  at::native::resize_output(result, result_tmp.sizes());
  result.copy_(result_tmp);
  return result;
}

void linalg_cholesky_out_info(const Tensor& input, const Tensor& result, const Tensor& info, bool upper) {
  TORCH_INTERNAL_ASSERT_DEBUG_ONLY(input.dim() >= 2);
  TORCH_INTERNAL_ASSERT_DEBUG_ONLY(input.size(-1) == input.size(-2));

  TORCH_INTERNAL_ASSERT_DEBUG_ONLY(result.scalar_type() == input.scalar_type());
  TORCH_INTERNAL_ASSERT_DEBUG_ONLY(result.device() == input.device());

  TORCH_INTERNAL_ASSERT_DEBUG_ONLY(info.scalar_type() == at::kInt);
  TORCH_INTERNAL_ASSERT_DEBUG_ONLY(info.device() == input.device());

  // if result has no elements we can modify it
  if (result.numel() == 0) {
    at::native::resize_as_(result, input.mT(), MemoryFormat::Contiguous);
    result.transpose_(-2, -1);
  }

  // result tensor must be in batched column major order (Fortran contiguous)
  TORCH_INTERNAL_ASSERT_DEBUG_ONLY(result.mT().is_contiguous());
  TORCH_INTERNAL_ASSERT_DEBUG_ONLY(result.sizes().equals(input.sizes()));

  // cholesky_stub (apply_cholesky) performs calculations in-place and result must be a copy of input
  result.copy_(input);

  // if info has no elements we can modify it
  auto expected_info_shape = IntArrayRef(input.sizes().cbegin(), input.sizes().cend() - 2); // input.shape[:-2]
  if (info.numel() == 0) {
    info.resize_(expected_info_shape);
  }

  // info must be contiguous
  TORCH_INTERNAL_ASSERT_DEBUG_ONLY(info.is_contiguous());
  TORCH_INTERNAL_ASSERT_DEBUG_ONLY(info.sizes().equals(expected_info_shape));
  info.fill_(0);

  cholesky_stub(result.device().type(), result, info, upper);

  if (upper) {
    result.triu_();
  } else {
    result.tril_();
  }
}

std::tuple<Tensor&, Tensor&> linalg_cholesky_ex_out(const Tensor& input, bool upper, bool check_errors, Tensor& L, Tensor& info) {
  squareCheckInputs(input, "linalg.cholesky_ex");
  checkSameDevice("torch.linalg.cholesky_ex", L, input, "L");
  checkLinalgCompatibleDtype("torch.linalg.cholesky_ex", L, input, "L");
  checkSameDevice("torch.linalg.cholesky_ex", info, input, "info");

  // Do not allow type promotion for the `info` tensor, it must be of Int dtype
  // Int is used because current interface to LAPACK and its CUDA implementation use "int" type.
  // https://github.com/pytorch/pytorch/pull/56724#discussion_r618916774
  ScalarType info_output_type = ScalarType::Int;
  TORCH_CHECK(
      info.scalar_type() == info_output_type,
      "torch.linalg.cholesky_ex: ",
      "Expected info to have ", info_output_type, " dtype, but got info with dtype ", info.scalar_type());

  bool L_input_same_type = (L.scalar_type() == input.scalar_type());
  bool L_equal_expected_shape = L.sizes().equals(input.sizes());
  bool is_L_batched_column_major = false;
  if (L.dim() >= 2) {
    is_L_batched_column_major = L.mT().is_contiguous();
  }

  // if L is not empty and not in batched column major format
  bool copy_needed = (L.numel() != 0 && !is_L_batched_column_major);
  copy_needed |= (L.numel() != 0 && !L_equal_expected_shape); // or L does not have the expected shape
  copy_needed |= !L_input_same_type;  // or L does not have the same dtype as input
  // we have to allocate a temporary tensor

  // similar conditions for info tensor
  auto expected_info_shape = IntArrayRef(input.sizes().cbegin(), input.sizes().cend() - 2); // input.shape[:-2]
  copy_needed |= (info.numel() != 0 && !info.is_contiguous());
  copy_needed |= (info.numel() != 0 && !(info.sizes().equals(expected_info_shape))); // or L does not have the expected shape

  if (copy_needed) {
    Tensor L_tmp = at::empty({0}, input.options());
    Tensor info_tmp = at::empty({0}, input.options().dtype(kInt));
    linalg_cholesky_out_info(input, L_tmp, info_tmp, upper);
    at::native::resize_output(L, L_tmp.sizes());
    L.copy_(L_tmp);
    at::native::resize_output(info, info_tmp.sizes());
    info.copy_(info_tmp);
  } else {
    // use "out" tensors' memory directly
    linalg_cholesky_out_info(input, L, info, upper);
  }

  if (check_errors) {
    at::_linalg_check_errors(info, "torch.linalg.cholesky_ex", input.dim() == 2);
  }

  return std::tuple<Tensor&, Tensor&>(L, info);
}

std::tuple<Tensor, Tensor> linalg_cholesky_ex(const Tensor& input, bool upper, bool check_errors) {
  Tensor L = at::empty({0}, input.options());
  Tensor info = at::empty({0}, input.options().dtype(kInt));
  std::tie(L, info) = at::native::linalg_cholesky_ex_out(input, upper, check_errors, L, info);
  return std::make_tuple(L, info);
}

Tensor linalg_cholesky(const Tensor &self, bool upper) {
  Tensor result, info;
  std::tie(result, info) = at::linalg_cholesky_ex(self, upper, /*check_errors=*/false);

  // we pass check_errors=false above and do the check here
  // so that the name of the function is correct in the error message
  at::_linalg_check_errors(info, "torch.linalg_cholesky", self.dim() == 2);
  return result;
}

Tensor& linalg_cholesky_out(const Tensor &self, bool upper, Tensor &result) {
  // linalg_cholesky_ex_outf includes these checks, but we do it here
  // so that the name of the function is correct in the error message
  checkSameDevice("torch.linalg.cholesky", result, self);
  checkLinalgCompatibleDtype("torch.linalg.cholesky", result, self);

  Tensor info = at::empty({0}, self.options().dtype(kInt));
  std::tie(result, info) = at::linalg_cholesky_ex_outf(self, upper, /*check_errors=*/false, result, info);

  // we pass check_errors=false above and do the check here
  // so that the name of the function is correct in the error message
  at::_linalg_check_errors(info, "torch.linalg.cholesky", self.dim() == 2);
  return result;
}

// ~~~~~~~~~~~~~~~~~~~~~~~~~~~~~~~~~ cholesky_inverse ~~~~~~~~~~~~~~~~~~~~~~~~~~~~~~~~~~~~

DEFINE_DISPATCH(cholesky_inverse_stub);

Tensor& cholesky_inverse_out_info(Tensor& result, Tensor& infos, const Tensor& input, bool upper) {
  TORCH_INTERNAL_ASSERT(input.dim() >= 2);
  TORCH_INTERNAL_ASSERT(input.size(-1) == input.size(-2));

  TORCH_INTERNAL_ASSERT(result.scalar_type() == input.scalar_type());
  TORCH_INTERNAL_ASSERT(result.device() == input.device());

  TORCH_INTERNAL_ASSERT(infos.scalar_type() == at::kInt);
  TORCH_INTERNAL_ASSERT(infos.device() == at::kCPU);
  TORCH_INTERNAL_ASSERT(infos.numel() == std::max<int64_t>(1, batchCount(input)));

  // if result has no elements we can modify it
  if (result.numel() == 0) {
    at::native::resize_as_(result, input.mT(), MemoryFormat::Contiguous);
    result.transpose_(-2, -1);
  }

  // result tensor must be in batched column major order (Fortran contiguous)
  TORCH_INTERNAL_ASSERT(result.mT().is_contiguous());
  TORCH_INTERNAL_ASSERT(result.sizes().equals(input.sizes()));

  // cholesky_inverse_stub (apply_cholesky_inverse) performs calculations in-place and result must be a copy of input
  result.copy_(input);

  // infos must be contiguous
  TORCH_INTERNAL_ASSERT(infos.is_contiguous());
  infos.fill_(0);

  result = cholesky_inverse_stub(result.device().type(), result, infos, upper);
  return result;
}

Tensor& cholesky_inverse_out(const Tensor &input, bool upper, Tensor &result) {
  squareCheckInputs(input, "cholesky_inverse");
  checkSameDevice("cholesky_inverse", result, input);
  checkLinalgCompatibleDtype("cholesky_inverse", result, input);

  // MAGMA requires 'infos' to reside in CPU memory, therefore we create 'infos' only on CPU for now.
  auto infos = at::zeros({std::max<int64_t>(1, batchCount(input))}, input.options().dtype(kInt).device(kCPU));

  bool result_input_same_type = (result.scalar_type() == input.scalar_type());
  bool result_equal_expected_shape = result.sizes().equals(input.sizes());
  bool is_batched_column_major = false;
  if (result.dim() >= 2) {
    is_batched_column_major = result.mT().is_contiguous();
  }

  // if result is not empty and not in batched column major format
  bool copy_needed = (result.numel() != 0 && !is_batched_column_major);
  copy_needed |= !result_input_same_type;  // or result does not have the same dtype as input
  copy_needed |= (result.numel() != 0 && !result_equal_expected_shape); // or result does not have the expected shape
  // we have to allocate a temporary tensor
  if (copy_needed) {
    Tensor result_tmp = at::empty({0}, input.options());
    result_tmp = cholesky_inverse_out_info(result_tmp, infos, input, upper);
    at::native::resize_output(result, result_tmp.sizes());
    result.copy_(result_tmp);
  } else {
    // use result's memory directly
    result = cholesky_inverse_out_info(result, infos, input, upper);
  }

  // Now check LAPACK/MAGMA error codes
  at::_linalg_check_errors(infos, "cholesky_inverse", result.dim() == 2);
  return result;
}

Tensor cholesky_inverse(const Tensor &input, bool upper) {
  Tensor result = at::empty({0}, input.options());
  result = at::cholesky_inverse_out(result, input, upper);
  return result;
}

// ~~~~~~~~~~~~~~~~~~~~~~~~~~~~~~~~~~~~ lu_factor ~~~~~~~~~~~~~~~~~~~~~~~~~~~~~~~~~~~~~~~

DEFINE_DISPATCH(lu_factor_stub);

TORCH_IMPL_FUNC(linalg_lu_factor_ex_out)(const Tensor& A,
                                         bool pivot,
                                         bool check_errors,
                                         const Tensor& LU,
                                         const Tensor& pivots,
                                         const Tensor& info) {
  const auto LU_f_contig = LU.transpose(-2, -1).is_contiguous() ;

  if (LU_f_contig && !LU.is_same(A)) {
    LU.copy_(A);
  }
  const auto LU_ = borrow_else_clone(LU_f_contig, LU, A, /*C-contig*/false);

  const auto pivots_contig = pivots.is_contiguous();
  const auto pivots_ = borrow_else_clone(pivots_contig, pivots, pivots, /*C-contig*/true);

  const auto info_contig = info.is_contiguous();
  const auto info_ = borrow_else_clone(info_contig, info, info, /*C-contig*/true);

  lu_factor_stub(A.device().type(), *LU_, *pivots_, *info_, pivot);

  if (!LU_f_contig) {
    LU.copy_(*LU_);
  }
  if (!pivots_contig) {
    pivots.copy_(*pivots_);
  }
  if (!info_contig) {
    info.copy_(*info_);
  }

  if (check_errors) {
    at::_linalg_check_errors(info, "torch.linalg.lu_factor_ex", A.dim() == 2);
  }
}

std::tuple<Tensor&, Tensor&> linalg_lu_factor_out(const Tensor& A, bool pivot, Tensor& LU, Tensor& pivots) {
  auto info = at::empty({0}, A.options().dtype(kInt));
  // We pass check_errors as we want to use lu_factor rather than lu_factor_ex in the errors
  at::linalg_lu_factor_ex_out(LU, pivots, info, A, pivot, /*check_errors=*/false);
  at::_linalg_check_errors(info, "torch.linalg.lu_factor", A.dim() == 2);
  return std::tie(LU, pivots);
}

std::tuple<Tensor, Tensor> linalg_lu_factor(const Tensor& A, bool pivot) {
  Tensor LU, pivots, info;
  std::tie(LU, pivots, info) = at::linalg_lu_factor_ex(A, pivot, /*check_errors=*/false);
  at::_linalg_check_errors(info, "torch.linalg.lu_factor", A.dim() == 2);
  return std::make_tuple(std::move(LU), std::move(pivots));
}

// TODO Deprecate this function in favour of linalg_lu_factor_ex
std::tuple<Tensor, Tensor, Tensor> _lu_with_info(const Tensor& self, bool compute_pivots, bool) {
  return at::linalg_lu_factor_ex(self, compute_pivots, false);
}

// ~~~~~~~~~~~~~~~~~~~~~~~~~~~~~~~~~~~~ linalg_lu ~~~~~~~~~~~~~~~~~~~~~~~~~~~~~~~~~~~~~~~

DEFINE_DISPATCH(unpack_pivots_stub);

TORCH_IMPL_FUNC(linalg_lu_out)(const Tensor& A,
                               bool pivot,
                               const Tensor& P,
                               const Tensor& L,
                               const Tensor& U) {
  const auto m = A.sizes().end()[-2];
  const auto n = A.sizes().end()[-1];

  // A.shape[-2:] == (m, n)
  // P.shape[-2:] == (m, m)
  // L.shape[-2:] == (m, k)
  // U.shape[-2:] == (k, n)
  // with k = min(m, n)

  // Use L as it has the correct size
  const bool use_L = m > n;
  auto pivots = at::empty({0}, A.options().dtype(kInt));
  auto info = at::empty({0}, A.options().dtype(kInt));
  at::linalg_lu_factor_ex_out(const_cast<Tensor&>(use_L ? L : U),
                              const_cast<Tensor&>(pivots),
                              const_cast<Tensor&>(info),
                              A,
                              pivot,
                              /*check_errors=*/false);
  at::lu_unpack_out(const_cast<Tensor&>(P),
                    const_cast<Tensor&>(L),
                    const_cast<Tensor&>(U),
                    use_L ? L : U,
                    pivots,
                    /*unpack_lu=*/true,
                    /*unpack_pivots=*/pivot);
}

// ~~~~~~~~~~~~~~~~~~~~~~~~~~~~~~~~~~~~ lu_unpack ~~~~~~~~~~~~~~~~~~~~~~~~~~~~~~~~~~~~~~~

TORCH_IMPL_FUNC(lu_unpack_out)(const Tensor& LU,
                               const Tensor& pivots,
                               bool unpack_lu,
                               bool unpack_pivots,
                               const Tensor& P,
                               const Tensor& L,
                               const Tensor& U) {
  const auto m = LU.sizes().end()[-2];
  const auto n = LU.sizes().end()[-1];

  // A.shape[-2:] == (m, n)
  // P.shape[-2:] == (m, m)
  // L.shape[-2:] == (m, k)
  // U.shape[-2:] == (k, n)
  // with k = min(m, n)

  if (unpack_lu) {
    if (m > n || LU.is_same(L)) {
      // The order of triu and tril is important as we may have LU.is_same(L)
      at::triu_out(const_cast<Tensor&>(U), m == n ? LU : LU.narrow(-2, 0, n), 0);
      at::tril_out(const_cast<Tensor&>(L), LU, -1);
      L.diagonal(0, -2, -1).fill_(1.);
    } else {
      // The order of triu and tril is important as we may have LU.is_same(U)
      at::tril_out(const_cast<Tensor&>(L), m == n ? LU : LU.narrow(-1, 0, m), -1);
      L.diagonal(0, -2, -1).fill_(1.);
      at::triu_out(const_cast<Tensor&>(U), LU, 0);
    }
  }
  if (unpack_pivots) {
    // lu_factor_ex returns an int32 1-based indexing, which is what we have in `pivots`
    // We transform that to a proper permutation of the indices {0, ..., m-1}
    const auto perm_sizes = IntArrayRef(P.sizes().data(), P.dim() - 1);

    // Fill `perm` with the identity permutation (perhaps batched)
    const auto perm = at::arange(m, pivots.options().memory_format(at::MemoryFormat::Contiguous).dtype(kLong))
                        .expand(perm_sizes)
                        .contiguous();

    // Note that perm is of type kLong and pivots is a 1-indexed kInt.
    // This is taken into account in the unpack_pivots kernel
    auto iter = TensorIteratorConfig()
      .set_check_mem_overlap(false)
      .check_all_same_dtype(false)
      .resize_outputs(false)
      .declare_static_shape(pivots.sizes(), /*squash_dim=*/pivots.dim() - 1)
      .add_output(perm)
      .add_owned_input(pivots.contiguous())
      .build();

    if (iter.numel() != 0) {
      unpack_pivots_stub(pivots.device().type(), iter, std::min(m, n));
    }

    // Transform the permutation into a permutation matrix
    P.zero_();
    P.scatter_(-2, perm.unsqueeze(-2), 1.);
  }
}

// ~~~~~~~~~~~~~~~~~~~~~~~~~~~~~~ triangular_solve ~~~~~~~~~~~~~~~~~~~~~~~~~~~~~~~

DEFINE_DISPATCH(triangular_solve_stub);

/*
Solves the matrix equation 'input' @ 'result' = 'other' for the 'result'.
The result of the computation is saved in-place in 'result' tensor,
'clone_input' will be a copy of 'input',
'infos' is used to store information for possible checks for error,
'upper' controls the portion of input matrix to consider in computations,
'transpose' if true then 'input.mT()' @ 'result' = 'other' is solved,
'unitriangular' if true then the diagonal elements of 'input' are assumed to be 1
and the actual diagonal values are not used.
*/
static void triangular_solve_out_impl(
    const Tensor& result,
    const Tensor& clone_input,
    const Tensor& input,
    const Tensor& other,
    bool upper, bool transpose, bool unitriangular) {
  TORCH_WARN_ONCE(
    "torch.triangular_solve is deprecated in favor of torch.linalg.solve_triangular",
    "and will be removed in a future PyTorch release.\n",
    "torch.linalg.solve_triangular has its arguments reversed and does not return a copy of one of the inputs.\n",
    "X = torch.triangular_solve(B, A).solution\n",
    "should be replaced with\n",
    "X = torch.linalg.solve_triangular(A, B).");
  // These internal asserts make explicit the assumptions in the implementation
  // Error check with the actual error messages are done on the higher level of
  // the hierarchy of calls
  TORCH_INTERNAL_ASSERT_DEBUG_ONLY(input.dim() >= 2);
  TORCH_INTERNAL_ASSERT_DEBUG_ONLY(input.size(-2) == input.size(-1));

  TORCH_INTERNAL_ASSERT_DEBUG_ONLY(input.device() == other.device());
  TORCH_INTERNAL_ASSERT_DEBUG_ONLY(input.device() == result.device());
  TORCH_INTERNAL_ASSERT_DEBUG_ONLY(input.device() == clone_input.device());

  TORCH_INTERNAL_ASSERT_DEBUG_ONLY(input.scalar_type() == other.scalar_type());
  TORCH_INTERNAL_ASSERT_DEBUG_ONLY(input.scalar_type() == result.scalar_type());
  TORCH_INTERNAL_ASSERT_DEBUG_ONLY(input.scalar_type() == clone_input.scalar_type());

  // if 'result' has no elements we can modify it
  if (result.numel() == 0) {
    result.resize_(other.mT().sizes(), MemoryFormat::Contiguous);
    result.transpose_(-2, -1);  // make 'result' to have Fortran contiguous memory layout
  }

  // if 'clone_input' has no elements we can modify it
  if (clone_input.numel() == 0) {
    clone_input.resize_(input.mT().sizes(), MemoryFormat::Contiguous);
    clone_input.transpose_(-2, -1);  // make 'clone_input' to have Fortran contiguous memory layout
  }

  // 'result' and 'clone_input' must be in batched column major order (Fortran contiguous)
  TORCH_INTERNAL_ASSERT_DEBUG_ONLY(result.mT().is_contiguous());
  TORCH_INTERNAL_ASSERT_DEBUG_ONLY(clone_input.mT().is_contiguous());

  // triangular_solve_stub performs calculations in-place
  // 'result' must be a copy of 'other'
  // 'clone_input' must be a copy of 'input'
  TORCH_INTERNAL_ASSERT_DEBUG_ONLY(result.sizes().equals(other.sizes()));
  TORCH_INTERNAL_ASSERT_DEBUG_ONLY(clone_input.sizes().equals(input.sizes()));
  result.copy_(other);
  clone_input.copy_(input);

  triangular_solve_stub(input.device().type(), clone_input, result, /*left=*/true, upper, transpose ? TransposeType::Transpose : TransposeType::NoTranspose, unitriangular);
}

TORCH_IMPL_FUNC(triangular_solve_out)(const Tensor& self, const Tensor& A, bool upper, bool transpose, bool unitriangular, const Tensor& result, const Tensor& clone_A) {
  Tensor self_broadcast, A_broadcast;
  std::tie(self_broadcast, A_broadcast) = _linalg_broadcast_batch_dims(self, A, "triangular_solve");

  bool copy_needed = !result.transpose(-2, -1).is_contiguous();
  copy_needed |= !clone_A.transpose(-2, -1).is_contiguous();

  if (copy_needed) {
    Tensor result_tmp = at::empty({0}, self.options());
    Tensor clone_A_tmp = at::empty({0}, A.options());

    triangular_solve_out_impl(result_tmp, clone_A_tmp, A_broadcast, self_broadcast, upper, transpose, unitriangular);

    result.copy_(result_tmp);
    clone_A.copy_(clone_A_tmp);
  } else {
    triangular_solve_out_impl(result, clone_A, A_broadcast, self_broadcast, upper, transpose, unitriangular);
  }
}

// ~~~~~~~~~~~~~~~~~~~~~~~~~~~~~~~~~~~~ qr ~~~~~~~~~~~~~~~~~~~~~~~~~~~~~~~~~~~~~~~

DEFINE_DISPATCH(geqrf_stub);

static void geqrf_out_helper(const Tensor& input, const Tensor& QR, const Tensor& tau) {
  TORCH_INTERNAL_ASSERT(input.dim() >= 2);

  TORCH_INTERNAL_ASSERT(input.scalar_type() == QR.scalar_type());
  TORCH_INTERNAL_ASSERT(input.device() == QR.device());

  TORCH_INTERNAL_ASSERT(input.scalar_type() == tau.scalar_type());
  TORCH_INTERNAL_ASSERT(input.device() == tau.device());

  // if 'QR' has no elements we can modify it
  if (QR.numel() == 0) {
    QR.resize_as_(input.mT(), MemoryFormat::Contiguous);
    QR.transpose_(-2, -1); // make Fortran-contiguous
  }

  auto expected_batch_tau_shape = IntArrayRef(input.sizes().data(), input.dim() - 2).vec(); // input.shape[:-2]
  expected_batch_tau_shape.push_back(std::min(input.size(-2), input.size(-1)));
  if (tau.numel() == 0) {
    tau.resize_(expected_batch_tau_shape);
  }

  // QR tensor must be in batched column major order (Fortran contiguous)
  TORCH_INTERNAL_ASSERT(QR.mT().is_contiguous());
  TORCH_INTERNAL_ASSERT(QR.sizes().equals(input.sizes()));

  // tau tensor must be contiguous
  TORCH_INTERNAL_ASSERT(tau.is_contiguous());
  TORCH_INTERNAL_ASSERT(tau.sizes().equals(expected_batch_tau_shape));

  // geqrf_stub (apply_geqrf) performs calculations in-place and 'QR' must be a copy of input
  QR.copy_(input);
  geqrf_stub(input.device().type(), QR, tau);
}

std::tuple<Tensor&, Tensor&> geqrf_out(const Tensor& input, Tensor& QR, Tensor& tau) {
  TORCH_CHECK(input.dim() >= 2, "torch.geqrf: input must have at least 2 dimensions.");

  checkSameDevice("torch.geqrf", QR, input, "a"); // 'a' is used in documentation and native_functions.yml
  checkSameDevice("torch.geqrf", tau, input, "tau");
  checkLinalgCompatibleDtype("torch.geqrf", QR, input, "a");
  checkLinalgCompatibleDtype("torch.geqrf", tau, input, "tau");

  bool QR_input_same_type = (QR.scalar_type() == input.scalar_type());
  bool tau_input_same_type = (tau.scalar_type() == input.scalar_type());
  bool QR_equal_expected_shape = QR.sizes().equals(input.sizes());

  auto expected_batch_tau_shape = IntArrayRef(input.sizes().data(), input.dim() - 2).vec(); // input.shape[:-2]
  expected_batch_tau_shape.push_back(std::min(input.size(-2), input.size(-1)));
  bool tau_equal_expected_shape = tau.sizes().equals(expected_batch_tau_shape);

  bool is_batched_column_major = false;
  if (QR.dim() >= 2) {
    is_batched_column_major = QR.mT().is_contiguous();
  }

  // if 'QR' is not empty and not in batched column major format
  bool copy_needed = (QR.numel() != 0 && !is_batched_column_major);
  copy_needed |= (QR.numel() != 0 && !QR_equal_expected_shape); // or 'QR' does not have the expected shape
  copy_needed |= !QR_input_same_type;  // or 'QR' does not have the same dtype as input
  // we have to allocate a temporary tensor

  copy_needed |= (tau.numel() != 0 && !tau.is_contiguous());
  copy_needed |= (tau.numel() != 0 && !tau_equal_expected_shape); // or 'tau' does not have the expected shape
  copy_needed |= !tau_input_same_type;  // or 'tau' does not have the same dtype as input

  if (copy_needed) {
    Tensor QR_tmp = at::empty({0}, input.options());
    Tensor tau_tmp = at::empty({0}, input.options());

    geqrf_out_helper(input, QR_tmp, tau_tmp);

    at::native::resize_output(QR, QR_tmp.sizes());
    QR.copy_(QR_tmp);
    at::native::resize_output(tau, tau_tmp.sizes());
    tau.copy_(tau_tmp);
  } else {
    // use "out" tensors' storage directly
    geqrf_out_helper(input, QR, tau);
  }

  return std::tuple<Tensor&, Tensor&>(QR, tau);
}

std::tuple<Tensor, Tensor> geqrf(const Tensor& input) {
  Tensor QR = at::empty({0}, input.options());
  Tensor tau = at::empty({0}, input.options());
  std::tie(QR, tau) = at::geqrf_outf(input, QR, tau);
  return std::make_tuple(QR, tau);
}

/*
  Computes the QR decomposition using GEQRF and ORGQR operations.
  This is an in-place function and Q, R tensors must have correct shape and be Fortran contiguous.

  Args:
  * `input` - [in] Input tensor for QR decomposition
  * `Q` - [out] Tensor containing the Q matrices of QR decomposition
  * `R` - [out] Tensor containing the R matrices of QR decomposition
  * `compute_q` - controls whether the Q tensor is computed
  * `reduced_mode` - controls the size of Q and R tensors

  For further details, please see the LAPACK documentation for GEQRF and ORGQR.
*/
void linalg_qr_out_helper(const Tensor& input, const Tensor& Q, const Tensor& R, bool compute_q, bool reduced_mode) {

  TORCH_INTERNAL_ASSERT(input.dim() >= 2);

  TORCH_INTERNAL_ASSERT(input.scalar_type() == Q.scalar_type());
  TORCH_INTERNAL_ASSERT(input.device() == Q.device());

  TORCH_INTERNAL_ASSERT(input.scalar_type() == R.scalar_type());
  TORCH_INTERNAL_ASSERT(input.device() == R.device());

  auto m = input.size(-2);
  auto n = input.size(-1);
  auto mn = std::min(m, n);

  // Q must have the expected shape: reduced_mode ? (..., m, min(m, n)) : (..., m, m)
  if (compute_q) {
    auto expected_Q_shape = input.sizes().vec();
    expected_Q_shape.back() = reduced_mode ? mn : m;
    TORCH_INTERNAL_ASSERT(Q.sizes().equals(expected_Q_shape));

    // Q tensor must be in batched column major order (Fortran contiguous)
    TORCH_INTERNAL_ASSERT(Q.mT().is_contiguous());
  }

  // R must have the expected shape: (reduced_mode || !compute_q) ? (..., min(m,n), n) : (..., m, n)
  auto expected_R_shape = input.sizes().vec();
  expected_R_shape.end()[-2] = (reduced_mode || !compute_q) ? mn : m;
  TORCH_INTERNAL_ASSERT(R.sizes().equals(expected_R_shape));

  // R tensor must be in batched column major order (Fortran contiguous)
  TORCH_INTERNAL_ASSERT(R.mT().is_contiguous());

  auto tau_shape = input.sizes().vec();
  tau_shape.pop_back();
  tau_shape.back() = mn;
  Tensor tau = at::empty(tau_shape, input.options());

  // geqrf requires m x n workspace input that is modified in-place
  // if m > n and reduced==true we use Q tensor for storing the result of geqrf operation
  // otherwise R tensor is used
  Tensor QR;
  if (m <= n) {
    QR = R;
  } else { // m > n
    if (compute_q) {
      QR = reduced_mode ? Q : R;
    } else {
      // if m > n and compute_q==false we need to allocate an additional temporary tensor
      QR = at::empty(input.mT().sizes(), input.options());
      QR.transpose_(-2, -1);
    }
  }

  // geqrf_stub (apply_geqrf) performs calculations in-place and 'QR' must be a copy of input
  QR.copy_(input);
  geqrf_stub(input.device().type(), QR, tau);

  // this is for mode='r'
  if (!compute_q) {
    // if m > n we used a temporary tensor to store the result of geqrf
    if (m > n) {
      R.copy_(QR.slice(-2, 0, mn));
    }
    R.triu_();
    return;
  }

  // if Q tensor was used for geqrf copy the result for R from QR
  if (m > n && reduced_mode) {
    R.copy_(Q.slice(-2, 0, n));
  } else {
    Q.slice(-1, 0, n).copy_(R.slice(-1, 0, m));
  }
  R.triu_();

  // Next perform ORGQR for Q using the result from GEQRF
  orgqr_stub(input.device().type(), const_cast<Tensor&>(Q), tau);
}

std::tuple<Tensor, Tensor> _linalg_qr_helper_default(const Tensor& input, c10::string_view mode) {
  bool compute_q, reduced_mode;
  std::tie(compute_q, reduced_mode) = _parse_qr_mode(mode);
  auto m = input.size(-2);
  auto n = input.size(-1);
  auto mn = std::min(m, n);

  // Allocate Q, R tensors with correct shape and memory layout
  Tensor Q;
  if (compute_q) {
    auto Qt_shape = input.sizes().vec();
    Qt_shape.end()[-2] = reduced_mode ? mn : m;
    Qt_shape.end()[-1] = m;
    Q = at::empty(Qt_shape, input.options());
    Q.transpose_(-2, -1); // make 'Q' with Fortran contiguous memory layout
  } else {
    Q = at::empty({0}, input.options());
  }

  auto Rt_shape = input.sizes().vec();
  Rt_shape.end()[-2] = n;
  Rt_shape.end()[-1] = (reduced_mode || !compute_q) ? mn : m;
  Tensor R = at::empty(Rt_shape, input.options());
  R.transpose_(-2, -1); // make 'R' with Fortran contiguous memory layout

  // Now fill Q, R tensors with the result
  linalg_qr_out_helper(input, Q, R, compute_q, reduced_mode);

  return std::make_tuple(Q, R);
}

std::tuple<Tensor,Tensor> linalg_qr(const Tensor& self, c10::string_view mode) {
  TORCH_CHECK(self.dim() >= 2,
              "qr input should have at least 2 dimensions, but has ", self.dim(), " dimensions instead");
  return at::_linalg_qr_helper(self, mode);
}

std::tuple<Tensor&,Tensor&> linalg_qr_out(const Tensor& self, c10::string_view mode, Tensor& Q, Tensor& R) {
  TORCH_CHECK(self.dim() >= 2,
              "torch.linalg.qr: input should have at least 2 dimensions, but has ", self.dim(), " dimensions instead");
  checkSameDevice("torch.linalg.qr", Q, self, "Q");
  checkSameDevice("torch.linalg.qr", R, self, "R");
  checkLinalgCompatibleDtype("torch.linalg.qr", Q, self, "Q");
  checkLinalgCompatibleDtype("torch.linalg.qr", R, self, "R");
  Tensor Q_tmp, R_tmp;
  std::tie(Q_tmp, R_tmp) = at::_linalg_qr_helper(self, mode);
  at::native::resize_output(Q, Q_tmp.sizes());
  Q.copy_(Q_tmp);
  at::native::resize_output(R, R_tmp.sizes());
  R.copy_(R_tmp);
  return std::tuple<Tensor&, Tensor&>(Q, R);
}

std::tuple<Tensor,Tensor> qr(const Tensor& self, bool some) {
  TORCH_WARN_ONCE(
    "torch.qr is deprecated in favor of torch.linalg.qr and will be removed in a future PyTorch release.\n",
    "The boolean parameter 'some' has been replaced with a string parameter 'mode'.\n",
    "Q, R = torch.qr(A, some)\n",
    "should be replaced with\n",
    "Q, R = torch.linalg.qr(A, 'reduced' if some else 'complete')"
  );
  const char* mode = some ? "reduced" : "complete";
  return at::linalg_qr(self, mode);
}

std::tuple<Tensor&,Tensor&> qr_out(const Tensor& self, bool some, Tensor& Q, Tensor& R) {
  TORCH_WARN_ONCE(
    "torch.qr is deprecated in favor of torch.linalg.qr and will be removed in a future PyTorch release.\n",
    "The boolean parameter 'some' has been replaced with a string parameter 'mode'.\n",
    "Q, R = torch.qr(A, some)\n",
    "should be replaced with\n",
    "Q, R = torch.linalg.qr(A, 'reduced' if some else 'complete')"
  );
  const char* mode = some ? "reduced" : "complete";
  return at::linalg_qr_out(Q, R, self, mode);
}

// ~~~~~~~~~~~~~~~~~~~~~~~~~~~~~~~~~~ orgqr ~~~~~~~~~~~~~~~~~~~~~~~~~~~~~~~~~~~~~~

DEFINE_DISPATCH(orgqr_stub);

/*
  The householder_product (orgqr) function allows reconstruction of an orthogonal (or unitary) matrix Q,
  from a sequence of elementary reflectors, such as is produced by the geqrf function.

  Args:
  * `input` - Tensor with the directions of the elementary reflectors below the diagonal.
  * `tau` - Tensor containing the magnitudes of the elementary reflectors.
  * `result` - result Tensor, which will contain the orthogonal (or unitary) matrix Q.

  For further details, please see the LAPACK/MAGMA documentation.
*/
Tensor& householder_product_out_helper(const Tensor& input, const Tensor& tau, Tensor& result) {
  TORCH_INTERNAL_ASSERT(input.dim() >= 2);
  TORCH_INTERNAL_ASSERT(input.size(-2) >= input.size(-1));
  TORCH_INTERNAL_ASSERT(input.size(-1) >= tau.size(-1));

  TORCH_INTERNAL_ASSERT(input.scalar_type() == tau.scalar_type());
  TORCH_INTERNAL_ASSERT(input.device() == tau.device());

  TORCH_INTERNAL_ASSERT(result.scalar_type() == input.scalar_type());
  TORCH_INTERNAL_ASSERT(result.device() == input.device());

  // if result has no elements we can modify it
  if (result.numel() == 0) {
    at::native::resize_as_(result, input.mT(), MemoryFormat::Contiguous);
    result.transpose_(-2, -1);
  }

  // result tensor must be in batched column major order (Fortran contiguous)
  TORCH_INTERNAL_ASSERT(result.mT().is_contiguous());
  TORCH_INTERNAL_ASSERT(result.sizes().equals(input.sizes()));

  // tau tensor must be contiguous
  Tensor tau_ = tau;
  if (!tau.is_contiguous()) {
    tau_ = at::empty(tau.sizes(), tau.options(), MemoryFormat::Contiguous);
    tau_.copy_(tau);
  }

  // orgqr_stub (apply_orgqr) performs calculations in-place and result must be a copy of input
  result.copy_(input);

  result = orgqr_stub(result.device().type(), result, tau_);
  return result;
}

Tensor& linalg_householder_product_out(const Tensor& input, const Tensor& tau, Tensor& result) {
  TORCH_CHECK(input.dim() >= 2, "torch.linalg.householder_product: input must have at least 2 dimensions.");
  TORCH_CHECK(
      input.size(-2) >= input.size(-1),
      "torch.linalg.householder_product: input.shape[-2] must be greater than or equal to input.shape[-1]");
  TORCH_CHECK(
      input.size(-1) >= tau.size(-1),
      "torch.linalg.householder_product: input.shape[-1] must be greater than or equal to tau.shape[-1]");

  TORCH_CHECK(
      input.dim() - tau.dim() == 1,
      "torch.linalg.householder_product: Expected tau to have one dimension less than input, but got tau.ndim equal to ",
      tau.dim(),
      " and input.ndim is equal to ",
      input.dim());
  if (input.dim() > 2) {
    auto expected_batch_tau_shape = IntArrayRef(input.sizes().data(), input.dim() - 2); // input.shape[:-2]
    auto actual_batch_tau_shape = IntArrayRef(tau.sizes().data(), tau.dim() - 1); // tau.shape[:-1]
    TORCH_CHECK(
        actual_batch_tau_shape.equals(expected_batch_tau_shape),
        "torch.linalg.householder_product: Expected batch dimensions of tau to be equal to input.shape[:-2], but got ",
        actual_batch_tau_shape);
  }

  TORCH_CHECK(
      tau.scalar_type() == input.scalar_type(),
      "torch.linalg.householder_product: tau dtype ",
      tau.scalar_type(),
      " does not match input dtype ",
      input.scalar_type());
  checkSameDevice("torch.linalg.householder_product", tau, input, "tau");
  checkSameDevice("torch.linalg.householder_product", result, input);
  checkLinalgCompatibleDtype("torch.linalg.householder_product", result, input);

  // TODO: uncomment the following when passing incorrectly sized 'result' is not allowed
  // if (result.numel() != 0) {
  //   // Resize messes up the strides, so let's not use at::native::resize_output
  //   TORCH_CHECK(result.sizes().equals(input.sizes()),
  //   "result shape ", result.sizes(), " does not match input shape ", input.sizes());
  // }

  bool result_input_same_type = (result.scalar_type() == input.scalar_type());
  bool result_equal_expected_shape = result.sizes().equals(input.sizes());
  bool is_batched_column_major = false;
  if (result.dim() >= 2) {
    is_batched_column_major = result.mT().is_contiguous();
  }

  // if result is not empty and not in batched column major format
  bool copy_needed = (result.numel() != 0 && !is_batched_column_major);
  copy_needed |= !result_input_same_type;  // or result does not have the same dtype as input
  copy_needed |= (result.numel() != 0 && !result_equal_expected_shape); // or result does not have the expected shape
  // we have to allocate a temporary tensor
  if (copy_needed) {
    Tensor result_tmp = at::empty({0}, input.options());
    result_tmp = householder_product_out_helper(input, tau, result_tmp);
    at::native::resize_output(result, result_tmp.sizes());
    result.copy_(result_tmp);
  } else {
    // use result's storage directly
    result = householder_product_out_helper(input, tau, result);
  }

  return result;
}

Tensor linalg_householder_product(const Tensor& input, const Tensor& tau) {
  Tensor result = at::empty({0}, input.options());
  result = at::linalg_householder_product_outf(input, tau, result);
  return result;
}

// torch.orgqr is an alias of torch.linalg.householder_product
// torch.linalg.householder_product is the preferred new function
Tensor& orgqr_out(const Tensor& input, const Tensor& tau, Tensor& result) {
  return at::linalg_householder_product_outf(input, tau, result);
}

Tensor orgqr(const Tensor& input, const Tensor& tau) {
  return at::linalg_householder_product(input, tau);
}

DEFINE_DISPATCH(ormqr_stub);

void ormqr_out_helper(const Tensor& input, const Tensor& tau, const Tensor& other, const Tensor& result, bool left, bool transpose) {
  TORCH_INTERNAL_ASSERT_DEBUG_ONLY(input.dim() >= 2);
  TORCH_INTERNAL_ASSERT_DEBUG_ONLY(other.dim() >= 2);

  TORCH_INTERNAL_ASSERT_DEBUG_ONLY(other.size(left ? -2 : -1) >= tau.size(-1));
  TORCH_INTERNAL_ASSERT_DEBUG_ONLY(other.size(left ? -2 : -1) == input.size(-2));

  TORCH_INTERNAL_ASSERT_DEBUG_ONLY(input.scalar_type() == tau.scalar_type());
  TORCH_INTERNAL_ASSERT_DEBUG_ONLY(input.device() == tau.device());

  TORCH_INTERNAL_ASSERT_DEBUG_ONLY(input.scalar_type() == other.scalar_type());
  TORCH_INTERNAL_ASSERT_DEBUG_ONLY(input.device() == other.device());

  TORCH_INTERNAL_ASSERT_DEBUG_ONLY(result.scalar_type() == input.scalar_type());
  TORCH_INTERNAL_ASSERT_DEBUG_ONLY(result.device() == input.device());

  // if 'result' has no elements we can modify it
  if (result.numel() == 0) {
    at::native::resize_as_(result, other.mT(), MemoryFormat::Contiguous);
    result.transpose_(-2, -1);
  }

  // 'result' tensor must be in batched column major order (Fortran contiguous)
  TORCH_INTERNAL_ASSERT_DEBUG_ONLY(result.mT().is_contiguous());
  TORCH_INTERNAL_ASSERT_DEBUG_ONLY(result.sizes().equals(other.sizes()));

  // 'tau' tensor must be contiguous
  Tensor tau_ = tau;
  if (!tau.is_contiguous()) {
    tau_ = at::empty(tau.sizes(), tau.options(), MemoryFormat::Contiguous);
    tau_.copy_(tau);
  }

  // 'input' tensor must be Fortran contiguous
  Tensor input_ = input;
  if (!input.mT().is_contiguous()) {
    input_ = at::empty(input.mT().sizes(), input.options(), MemoryFormat::Contiguous);
    input_.transpose_(-2, -1);
    input_.copy_(input);
  }

  // ormqr_stub (apply_ormqr) performs calculations in-place and 'result' must be a copy of 'other'
  result.copy_(other);

  ormqr_stub(result.device().type(), input_, tau_, result, left, transpose);
}

Tensor& ormqr_out(const Tensor& input, const Tensor& tau, const Tensor& other, bool left, bool transpose, Tensor& result) {
  TORCH_CHECK(input.dim() >= 2, "torch.ormqr: input must have at least 2 dimensions.");
  TORCH_CHECK(other.dim() >= 2, "torch.ormqr: other must have at least 2 dimensions.");

  int64_t left_size_condition = left ? -2 : -1;
  TORCH_CHECK(
      other.size(left_size_condition) >= tau.size(-1),
      "torch.ormqr: other.shape[",
      left_size_condition,
      "] must be greater than or equal to tau.shape[-1]");

  TORCH_CHECK(
      other.size(left_size_condition) == input.size(-2),
      "torch.ormqr: other.shape[",
      left_size_condition,
      "] must be equal to input.shape[-2]");

  TORCH_CHECK(
      input.dim() - tau.dim() == 1,
      "torch.ormqr: ",
      "Expected tau to have one dimension less than input, but got tau.ndim equal to ",
      tau.dim(),
      " and input.ndim is equal to ",
      input.dim());
  TORCH_CHECK(
      input.dim() == other.dim(),
      "torch.ormqr: ",
      "Expected other to have the same number of dimensions as input, but got other.ndim equal to ",
      other.dim(),
      " and input.ndim is equal to ",
      input.dim());

  if (input.dim() > 2) {
    auto expected_batch_shape = IntArrayRef(input.sizes().data(), input.dim() - 2); // input.shape[:-2]
    auto actual_batch_tau_shape = IntArrayRef(tau.sizes().data(), tau.dim() - 1); // tau.shape[:-1]
    TORCH_CHECK(
        actual_batch_tau_shape.equals(expected_batch_shape),
        "torch.ormqr: Expected batch dimensions of tau to be equal to input.shape[:-2], but got ",
        actual_batch_tau_shape);

    auto actual_batch_other_shape = IntArrayRef(other.sizes().data(), other.dim() - 2); // other.shape[:-2]
    TORCH_CHECK(
        actual_batch_other_shape.equals(expected_batch_shape),
        "torch.ormqr: Expected batch dimensions of other to be equal to input.shape[:-2], but got ",
        actual_batch_other_shape);
  }

  TORCH_CHECK(
      tau.scalar_type() == input.scalar_type(),
      "torch.ormqr: Expected input and tau to have the same dtype, but input has dtype", input.scalar_type(),
      " and tau has dtype ", tau.scalar_type());
  TORCH_CHECK(
      other.scalar_type() == input.scalar_type(),
      "torch.ormqr: Expected input and other to have the same dtype, but input has dtype", input.scalar_type(),
      " and other has dtype ", other.scalar_type());
  TORCH_CHECK(
      result.scalar_type() == input.scalar_type(),
      "torch.ormqr: Expected input and result to have the same dtype, but input has dtype", input.scalar_type(),
      " and result has dtype ", result.scalar_type());

  checkSameDevice("torch.ormqr", tau, input, "tau");
  checkSameDevice("torch.ormqr", other, input, "other");
  checkSameDevice("torch.ormqr", result, input);

  bool result_equal_expected_shape = result.sizes().equals(other.sizes());
  bool is_batched_column_major = false;
  if (result.dim() >= 2) {
    is_batched_column_major = result.mT().is_contiguous();
  }

  // if result is not empty and not in batched column major format
  bool copy_needed = (result.numel() != 0 && !is_batched_column_major);
  copy_needed |= (result.numel() != 0 && !result_equal_expected_shape); // or result does not have the expected shape
  // we have to allocate a temporary tensor
  if (copy_needed) {
    Tensor result_tmp = at::empty({0}, input.options());
    ormqr_out_helper(input, tau, other, result_tmp, left, transpose);
    at::native::resize_output(result, result_tmp.sizes());
    result.copy_(result_tmp);
  } else {
    // use result's storage directly
    ormqr_out_helper(input, tau, other, result, left, transpose);
  }

  return result;
}

Tensor ormqr(const Tensor& input, const Tensor& tau, const Tensor& other, bool left, bool transpose) {
  Tensor result = at::empty({0}, input.options());
  result = at::native::ormqr_out(input, tau, other, left, transpose, result);
  return result;
}

// ~~~~~~~~~~~~~~~~~~~~~~~~~~~~~~~~~~ linalg_eigh ~~~~~~~~~~~~~~~~~~~~~~~~~~~~~~~~

DEFINE_DISPATCH(linalg_eigh_stub);

/*
  Computes eigenvalues and eigenvectors of the tensor 'input'.

  Args:
  * 'input' - input Tensor for eigendecomposition
  * 'values' - Tensor to store computed eigenvalues
  * 'vectors' - Tensor to store computed eigenvectors
  * 'infos' - Tensor to store LAPACK/MAGMA/cuSOLVER error codes
  * 'compute_eigenvectors' - controls whether eigenvectors should be computed
  * 'uplo_str' - controls the portion of input matrix to consider in computations, allowed values are "u", "U", "l", "L"
    "u", "U" - upper triangular portion of the input matrix is used in computations; "l", "L" - lower.
*/
void linalg_eigh_out_info(
    const Tensor& input,
    const Tensor& values,
    const Tensor& vectors,
    const Tensor& infos,
    bool compute_eigenvectors,
    const c10::string_view uplo_str) {
  // These internal asserts make explicit the assumptions in the implementation
  // Error check with the actual error messages are done on the higher level of
  // the hierarchy of calls
  TORCH_INTERNAL_ASSERT_DEBUG_ONLY(input.dim() >= 2);
  TORCH_INTERNAL_ASSERT_DEBUG_ONLY(input.size(-2) == input.size(-1));

  TORCH_INTERNAL_ASSERT_DEBUG_ONLY(input.device() == vectors.device());
  TORCH_INTERNAL_ASSERT_DEBUG_ONLY(input.device() == values.device());

  // eigenvalues are always real-valued
  // NOLINTNEXTLINE(clang-analyzer-deadcode.DeadStores)
  ScalarType real_dtype = toRealValueType(input.scalar_type());
  TORCH_INTERNAL_ASSERT_DEBUG_ONLY(values.scalar_type() == real_dtype);
  TORCH_INTERNAL_ASSERT_DEBUG_ONLY(input.scalar_type() == vectors.scalar_type());

  TORCH_INTERNAL_ASSERT_DEBUG_ONLY(infos.scalar_type() == at::kInt);
  TORCH_INTERNAL_ASSERT_DEBUG_ONLY(infos.device() == input.device());

  // infos can have the shape equal to input.shape[:-2] or (batchCount(input), ), both would work with the current implementation.
  // infos.shape == input.shape[:-2] might be useful in the future for easier checking the error code for the specific matrix
  // in batched input when we would have a user-exposed way to get infos tensor.
  // 1-dimensional tensor of shape (batchCount(input), ) is currently used for the internal implementation everywhere.
  TORCH_INTERNAL_ASSERT_DEBUG_ONLY(infos.numel() == std::max<int64_t>(1, batchCount(input)));
  TORCH_INTERNAL_ASSERT_DEBUG_ONLY(infos.is_contiguous());

  // if 'vectors' has no elements we can modify it
  if (vectors.numel() == 0) {
    vectors.resize_(input.sizes(), MemoryFormat::Contiguous);
    vectors.transpose_(-2, -1);  // make 'vectors' to have Fortran contiguous memory layout
  }

  // if 'values' has no elements we can modify it
  auto values_shape = IntArrayRef(input.sizes().data(), input.dim()-1);  // input.shape[:-1]
  if (values.numel() == 0) {
    values.resize_(values_shape, MemoryFormat::Contiguous);
  }

  // 'vectors' must be in batched column major order (Fortran contiguous)
  TORCH_INTERNAL_ASSERT_DEBUG_ONLY(vectors.mT().is_contiguous());
  TORCH_INTERNAL_ASSERT_DEBUG_ONLY(vectors.sizes().equals(input.sizes()));

  // 'values' must be contiguous
  TORCH_INTERNAL_ASSERT_DEBUG_ONLY(values.is_contiguous());
  TORCH_INTERNAL_ASSERT_DEBUG_ONLY(values.sizes().equals(values_shape));

  // linalg_eigh_stub performs calculations in-place and 'vectors' must be a copy of 'input'
  vectors.copy_(input);

  // NOLINTNEXTLINE(cppcoreguidelines-narrowing-conversions,bugprone-narrowing-conversions)
  char uplo = std::toupper(uplo_str[0]);
  bool upper = (uplo == 'U');

  linalg_eigh_stub(input.device().type(), values, vectors, infos, upper, compute_eigenvectors);
}

std::tuple<Tensor, Tensor> linalg_eigh(const Tensor& input, c10::string_view uplo) {
  squareCheckInputs(input, "linalg.eigh");
  checkUplo(uplo);
  ScalarType real_dtype = toRealValueType(input.scalar_type());
  Tensor values = at::empty({0}, input.options().dtype(real_dtype));
  Tensor vectors = at::empty({0}, input.options());
  Tensor infos = at::zeros({std::max<int64_t>(1, batchCount(input))}, input.options().dtype(kInt));

  linalg_eigh_out_info(input, values, vectors, infos, true, uplo);
  at::_linalg_check_errors(infos, "torch.linalg.eigh", input.dim() == 2);
  return std::tuple<Tensor, Tensor>(values, vectors);
}

// TODO: it's possible to make the _out variant to be a primal function and implement linalg_eigh on top of _out
// TODO: implement _out variant avoiding copy and using already allocated storage directly
std::tuple<Tensor&, Tensor&> linalg_eigh_out(const Tensor& input, c10::string_view uplo, Tensor& eigvals, Tensor& eigvecs) {
  checkLinalgCompatibleDtype("torch.linalg.eigh", eigvecs, input, "eigenvectors");

  // eigenvalues are always real-valued here
  ScalarType real_dtype = toRealValueType(input.scalar_type());
  checkLinalgCompatibleDtype("torch.linalg.eigh", eigvals.scalar_type(), real_dtype, "eigenvalues");

  Tensor eigvals_tmp, eigvecs_tmp;
  std::tie(eigvals_tmp, eigvecs_tmp) = at::linalg_eigh(input, uplo);

  at::native::resize_output(eigvals, eigvals_tmp.sizes());
  eigvals.copy_(eigvals_tmp);
  at::native::resize_output(eigvecs, eigvecs_tmp.sizes());
  eigvecs.copy_(eigvecs_tmp);

  return std::tuple<Tensor&, Tensor&>(eigvals, eigvecs);
}

Tensor linalg_eigvalsh(const Tensor& input, c10::string_view uplo) {
  // if input requires grad we must compute the eigenvectors to make this function differentiable
  // the eigenvectors are not exposed to the user
  if (_requires_fw_or_bw_grad(input)) {
    Tensor values;
    std::tie(values, std::ignore) = at::linalg_eigh(input, uplo);
    return values;
  }

  ScalarType real_dtype = toRealValueType(input.scalar_type());
  Tensor values = at::empty({0}, input.options().dtype(real_dtype));
  values = at::linalg_eigvalsh_outf(input, uplo, values);
  return values;
}

Tensor& linalg_eigvalsh_out(const Tensor& input, c10::string_view uplo, Tensor& result) {
  ScalarType real_dtype = toRealValueType(input.scalar_type());
  checkLinalgCompatibleDtype("torch.linalg.eigvalsh", result.scalar_type(), real_dtype);

  squareCheckInputs(input, "linalg.eigvalsh");
  checkUplo(uplo);

  auto expected_result_shape = IntArrayRef(input.sizes().data(), input.dim()-1);  // input.shape[:-1]
  bool result_equal_expected_shape = result.sizes().equals(expected_result_shape);
  bool expected_result_type = (result.scalar_type() == real_dtype);
  bool copy_needed = !expected_result_type;
  copy_needed |= (result.numel() != 0 && !result_equal_expected_shape);
  copy_needed |= (result.numel() != 0 && !result.is_contiguous());

  Tensor vectors = at::empty({0}, input.options());
  Tensor infos = at::zeros({std::max<int64_t>(1, batchCount(input))}, input.options().dtype(kInt));

  if (copy_needed) { // we have to allocate a temporary tensor
    Tensor result_tmp = at::empty({expected_result_shape}, input.options().dtype(real_dtype));
    linalg_eigh_out_info(input, result_tmp, vectors, infos, /*compute_eigenvectors=*/false, uplo);
    at::native::resize_output(result, result_tmp.sizes());
    result.copy_(result_tmp);
  } else {
    // else use the provided output storage directly
    linalg_eigh_out_info(input, result, vectors, infos, /*compute_eigenvectors=*/false, uplo);
  }

  at::_linalg_check_errors(infos, "torch.linalg.eigvalsh", input.dim() == 2);
  return result;
}

// ~~~~~~~~~~~~~~~~~~~~~~~~~~~~~~~~~~ symeig ~~~~~~~~~~~~~~~~~~~~~~~~~~~~~~~~~~~~~

template <typename scalar_t>
static void apply_symeig(Tensor& self, Tensor& eigvals, bool eigenvectors, bool upper, std::vector<int64_t>& infos) {
#if !AT_BUILD_WITH_LAPACK()
  AT_ERROR("symeig: LAPACK library not found in compilation");
#else
  using value_t = typename c10::scalar_value_type<scalar_t>::type;
  auto self_data = self.data_ptr<scalar_t>();
  auto eigvals_data = eigvals.data_ptr<value_t>();
  auto self_matrix_stride = matrixStride(self);
  auto eigvals_stride = eigvals.size(-1);
  auto batch_size = batchCount(self);
  auto n = self.size(-1);

  char uplo = upper ? 'U' : 'L';
  char jobz = eigenvectors ? 'V' : 'N';

  // NOLINTNEXTLINE(cppcoreguidelines-init-variables)
  int info;
  // Run once, first to get the optimum work size.
  // Since we deal with batches of matrices with the same dimensions, doing this outside
  // the loop saves (batch_size - 1) workspace queries which would provide the same result
  // and (batch_size - 1) calls to allocate and deallocate workspace using at::empty()
  int lwork = -1;
  scalar_t wkopt;

  Tensor rwork;
  value_t* rwork_data = nullptr;
  if (isComplexType(at::typeMetaToScalarType(self.dtype()))) {
    int64_t lrwork = std::max(int64_t(1), 3 * n - 2);
    ScalarType dtype = toRealValueType(typeMetaToScalarType(self.dtype()));
    rwork = at::empty({lrwork}, self.options().dtype(dtype));
    rwork_data = rwork.data_ptr<value_t>();
  }

  lapackSymeig<scalar_t, value_t>(jobz, uplo, n, self_data, n, eigvals_data, &wkopt, lwork, rwork_data, &info);
  lwork = std::max<int>(1, real_impl<scalar_t, value_t>(wkopt));
  Tensor work = at::empty({lwork}, self.options());

  for (const auto i : c10::irange(batch_size)) {
    scalar_t* self_working_ptr = &self_data[i * self_matrix_stride];
    value_t* eigvals_working_ptr = &eigvals_data[i * eigvals_stride];

    // now compute the eigenvalues and the eigenvectors (optionally)
    lapackSymeig<scalar_t, value_t>(jobz, uplo, n, self_working_ptr, n, eigvals_working_ptr, work.data_ptr<scalar_t>(), lwork, rwork_data, &info);
    infos[i] = info;
    if (info != 0) {
      return;
    }
  }
#endif
}

std::tuple<Tensor, Tensor> _symeig_helper_cpu(const Tensor& self, bool eigenvectors, bool upper) {
  std::vector<int64_t> infos(batchCount(self), 0);

  auto self_sizes = self.sizes().vec();
  self_sizes.pop_back();
  ScalarType dtype = toRealValueType(typeMetaToScalarType(self.dtype()));
  auto eigvals = at::empty(self_sizes, self.options().dtype(dtype));

  if (self.numel() == 0) {
    return std::tuple<Tensor, Tensor>(eigvals, at::empty_like(self, LEGACY_CONTIGUOUS_MEMORY_FORMAT));
  }

  auto self_working_copy = cloneBatchedColumnMajor(self);
  AT_DISPATCH_FLOATING_AND_COMPLEX_TYPES(self.scalar_type(), "symeig_cpu", [&]{
    apply_symeig<scalar_t>(self_working_copy, eigvals, eigenvectors, upper, infos);
  });

  if (self.dim() > 2) {
    batchCheckErrors(infos, "symeig_cpu");
  } else {
    singleCheckErrors(infos[0], "symeig_cpu");
  }
  if (eigenvectors) {
    return std::tuple<Tensor, Tensor>(eigvals, self_working_copy);
  } else {
    return std::tuple<Tensor, Tensor>(eigvals, at::empty({0}, self.options()));
  }
}

std::tuple<Tensor, Tensor> symeig(const Tensor& self, bool eigenvectors, bool upper) {
  TORCH_WARN_ONCE(
    "torch.symeig is deprecated in favor of torch.linalg.eigh and will be removed in a future ",
    "PyTorch release.\n",
    "The default behavior has changed from using the upper triangular portion of the matrix by default ",
    "to using the lower triangular portion.\n",
    "L, _ = torch.symeig(A, upper=upper)\n",
    "should be replaced with\n",
    "L = torch.linalg.eigvalsh(A, UPLO='U' if upper else 'L')\n",
    "and\n",
    "L, V = torch.symeig(A, eigenvectors=True)\n"
    "should be replaced with\n",
    "L, V = torch.linalg.eigh(A, UPLO='U' if upper else 'L')"
  );
  squareCheckInputs(self, "linalg.symeig");
  return at::_symeig_helper(self, eigenvectors, upper);
}

std::tuple<Tensor&, Tensor&> symeig_out(const Tensor& self, bool eigenvectors, bool upper, Tensor& vals, Tensor& vecs) {
  TORCH_WARN_ONCE(
    "torch.symeig is deprecated in favor of torch.linalg.eigh and will be removed in a future ",
    "PyTorch release.\n",
    "The default behavior has changed from using the upper triangular portion of the matrix by default ",
    "to using the lower triangular portion.\n",
    "L, _ = torch.symeig(A, upper=upper)\n",
    "should be replaced with\n",
    "L = torch.linalg.eigvalsh(A, UPLO='U' if upper else 'L')\n",
    "and\n",
    "L, V = torch.symeig(A, eigenvectors=True)\n"
    "should be replaced with\n",
    "L, V = torch.linalg.eigh(A, UPLO='U' if upper else 'L')"
  );
  checkSameDevice("symeig", vals, self, "eigenvalues");
  checkSameDevice("symeig", vecs, self, "eigenvectors");
  checkLinalgCompatibleDtype("symeig", vecs, self, "eigenvectors");
  // eigenvalues are always real-valued here
  ScalarType real_dtype = toRealValueType(self.scalar_type());
  checkLinalgCompatibleDtype("symeig", vals.scalar_type(), real_dtype, "eigenvalues");

  Tensor vals_tmp, vecs_tmp;
  std::tie(vals_tmp, vecs_tmp) = at::symeig(self, eigenvectors, upper);

  at::native::resize_output(vals, vals_tmp.sizes());
  at::native::resize_output(vecs, vecs_tmp.sizes());
  vals.copy_(vals_tmp);
  vecs.copy_(vecs_tmp);
  return std::tuple<Tensor&, Tensor&>(vals, vecs);
}

// ~~~~~~~~~~~~~~~~~~~~~~~~~~~~~~~~~~~~ linalg_eig ~~~~~~~~~~~~~~~~~~~~~~~~~~~~~~~

// This function returns complex-valued eigenvectors that is obtained from LAPACK GEEV's real-valued output
// This function is also used for the MAGMA path because intermediate MAGMA's results live on CPU
template <typename scalar_t>
static void linalg_eig_make_complex_eigenvectors_impl(Tensor& result, const Tensor& complex_values, const Tensor& real_vectors) {
  // From GEEV documentation:
  // Complex conjugate pairs of eigenvalues appear consecutively with the eigenvalue having the positive imaginary part first
  // If the j-th eigenvalue is real, then v(j) = VR(:,j), the j-th column of VR.
  // If the j-th and (j+1)-st eigenvalues form a complex conjugate pair, then v(j) = VR(:,j) + i*VR(:,j+1) and v(j+1) = VR(:,j) - i*VR(:,j+1).

  auto batch_size = batchCount(real_vectors);
  auto n = real_vectors.size(-1);
  auto matrix_stride = matrixStride(real_vectors);

  auto result_data = result.data_ptr<c10::complex<scalar_t>>();
  auto real_vectors_data = real_vectors.data_ptr<scalar_t>();
  auto values_data = complex_values.data_ptr<c10::complex<scalar_t>>();

  for (auto b = decltype(batch_size){0}; b < batch_size; b++) {
    scalar_t* vecs = &real_vectors_data[b * matrix_stride];
    c10::complex<scalar_t>* res = &result_data[b * matrix_stride];
    c10::complex<scalar_t>* vals = &values_data[b * n];
    for (auto j = decltype(n){0}; j < n; j++) {
      if (vals[j].imag() == 0.0) {  // eigenvalue is real, then v(j) = VR(:,j)
        for (auto i = decltype(n){0}; i < n; i++) {
          res[j * n + i] = c10::complex<scalar_t>(vecs[j * n + i], 0);
        }
      } else {
        for (auto i = decltype(n){0}; i < n; i++) {
          res[j * n + i] = c10::complex<scalar_t>(vecs[j * n + i],  vecs[(j+1) * n + i]);      // v(j)   = VR(:,j) + i*VR(:,j+1)
          res[(j+1) * n + i] = c10::complex<scalar_t>(vecs[j * n + i], -vecs[(j+1) * n + i]);  // v(j+1) = VR(:,j) - i*VR(:,j+1)
        }
        j++;
      }
    }
  }
}

static Tensor& linalg_eig_make_complex_eigenvectors(Tensor& complex_vectors, const Tensor& complex_values, const Tensor& real_vectors) {
  // These asserts make explicit the requirements on tensors for 'linalg_eig_make_complex_eigenvectors_impl'
  TORCH_INTERNAL_ASSERT_DEBUG_ONLY(complex_vectors.device() == at::kCPU);
  TORCH_INTERNAL_ASSERT_DEBUG_ONLY(complex_values.device() == at::kCPU);
  TORCH_INTERNAL_ASSERT_DEBUG_ONLY(real_vectors.device() == at::kCPU);

  TORCH_INTERNAL_ASSERT_DEBUG_ONLY(complex_vectors.is_complex());
  TORCH_INTERNAL_ASSERT_DEBUG_ONLY(complex_values.is_complex());
  TORCH_INTERNAL_ASSERT_DEBUG_ONLY(real_vectors.is_floating_point());

  TORCH_INTERNAL_ASSERT_DEBUG_ONLY(complex_vectors.mT().is_contiguous());
  TORCH_INTERNAL_ASSERT_DEBUG_ONLY(complex_values.is_contiguous());
  TORCH_INTERNAL_ASSERT_DEBUG_ONLY(real_vectors.mT().is_contiguous());

  AT_DISPATCH_FLOATING_TYPES(real_vectors.scalar_type(), "linalg_eig_make_complex_vector", [&]{
    linalg_eig_make_complex_eigenvectors_impl<scalar_t>(complex_vectors, complex_values, real_vectors);
  });
  return complex_vectors;
}

DEFINE_DISPATCH(linalg_eig_stub);

std::tuple<Tensor&, Tensor&> linalg_eig_out_info(const Tensor& input, Tensor& values, Tensor& vectors, Tensor& infos, bool compute_eigenvectors) {
  // MAGMA doesn't have GPU interface for GEEV routine, it requires inputs to be on CPU
  // therefore we create all intermediate tensors on CPU
  auto options = input.options().device(at::kCPU);

  // These internal asserts make explicit the assumptions in the implementation
  // Error check with the actual error messages are done on the higher level of the hierarchy of calls
  TORCH_INTERNAL_ASSERT_DEBUG_ONLY(input.dim() >= 2);
  TORCH_INTERNAL_ASSERT_DEBUG_ONLY(input.size(-2) == input.size(-1));

  // for real-valued 'input', eigenvalues can be real-valued or complex-valued
  TORCH_INTERNAL_ASSERT_DEBUG_ONLY((toComplexType(input.scalar_type()) == values.scalar_type()) || (input.scalar_type() == values.scalar_type()));
  TORCH_INTERNAL_ASSERT_DEBUG_ONLY(values.device() == at::kCPU);

  // for real-valued 'input', eigenvectors can be real-valued or complex-valued
  if (compute_eigenvectors) {
    TORCH_INTERNAL_ASSERT_DEBUG_ONLY((toComplexType(input.scalar_type()) == vectors.scalar_type()) || (input.scalar_type() == vectors.scalar_type()));
    TORCH_INTERNAL_ASSERT_DEBUG_ONLY(vectors.device() == at::kCPU);
  }

  TORCH_INTERNAL_ASSERT_DEBUG_ONLY(infos.scalar_type() == at::kInt);
  TORCH_INTERNAL_ASSERT_DEBUG_ONLY(infos.device() == at::kCPU);
  TORCH_INTERNAL_ASSERT_DEBUG_ONLY(infos.numel() == std::max<int64_t>(1, batchCount(input)));
  TORCH_INTERNAL_ASSERT_DEBUG_ONLY(infos.is_contiguous());

  // if 'vectors' has no elements we can modify it
  if (vectors.numel() == 0 && compute_eigenvectors) {
    vectors.resize_(input.sizes(), MemoryFormat::Contiguous);
    vectors.transpose_(-2, -1);  // make 'vectors' to have Fortran contiguous memory layout
  }

  // if 'values' has no elements we can modify it
  auto values_shape = IntArrayRef(input.sizes().data(), input.dim()-1);  // input.shape[:-1]
  if (values.numel() == 0) {
    values.resize_(values_shape, MemoryFormat::Contiguous);
  }

  // 'vectors' must be in batched column major order (Fortran contiguous)
  if (compute_eigenvectors) {
    TORCH_INTERNAL_ASSERT_DEBUG_ONLY(vectors.mT().is_contiguous());
    TORCH_INTERNAL_ASSERT_DEBUG_ONLY(vectors.sizes().equals(input.sizes()));
  }

  // 'values' must be contiguous
  TORCH_INTERNAL_ASSERT_DEBUG_ONLY(values.is_contiguous());
  TORCH_INTERNAL_ASSERT_DEBUG_ONLY(values.sizes().equals(values_shape));

  // if 'input' is complex then use 'values' directly else create a temporary to hold the real and imaginary parts
  // and then use at::complex_out
  Tensor real_imag_values = values;

  // if 'input' is complex then use 'vectors' directly else maybe create a temporary to hold real vectors
  // and then use linalg_eig_make_complex_eigenvectors
  Tensor maybe_complex_vectors = vectors;
  if (!input.is_complex()) {
    // first n elements to hold the real portion of the output and the last n elements to hold the imaginary portion
    auto real_imag_shape = IntArrayRef(input.sizes().data(), input.dim()-2).vec();  // input.shape[:-2]
    real_imag_shape.push_back(input.size(-1) * 2);
    real_imag_values = at::empty(real_imag_shape, options, MemoryFormat::Contiguous);

    // linalg_eig_stub expects real-valued tensor to store eigenvectors
    // output of linalg_eig_stub need to be post-processed later to produce complex-valued eigenvectors
    // we do this post-processing only if 'vectors' is complex-valued
    // otherwise storage of 'vectors' is used directly
    if (vectors.is_complex() && compute_eigenvectors) {
      maybe_complex_vectors = at::empty(input.sizes(), options, MemoryFormat::Contiguous);
      maybe_complex_vectors.transpose_(-2, -1);  // make 'maybe_complex_vectors' to have Fortran contiguous memory layout
    }
  }

  // MAGMA uses a hybrid CPU-GPU algorithm that performs well only for large matrices
  // See: https://github.com/pytorch/pytorch/pull/52491#issuecomment-795685687
  // Here we call CPU path for matrices smaller than 2048x2048
  // that should be in general significantly faster than calling MAGMA
  if (input.size(-1) <= 2048) {
    linalg_eig_stub(at::kCPU, real_imag_values, maybe_complex_vectors, infos, input.to(kCPU), compute_eigenvectors);
  } else {
    linalg_eig_stub(input.device().type(), real_imag_values, maybe_complex_vectors, infos, input, compute_eigenvectors);
  }

  // if input is not complex we need to do some post-processing
  if (!input.is_complex()) {
    // extract real and imaginary parts of the output
    auto real_values = real_imag_values.slice(/*dim=*/-1, /*start=*/0, /*end*/input.size(-1));
    auto imag_values = real_imag_values.slice(/*dim=*/-1, /*start=*/input.size(-1));

    // if the imaginary part is zero we don't need to do anything
    bool is_zero_imag = at::all(imag_values == 0.0).item().toBool();
    if (is_zero_imag) {
      values.copy_(real_values);
      if (compute_eigenvectors) {
        vectors.copy_(maybe_complex_vectors);  // does nothing for !vectors.is_complex() because vectors.is_same(maybe_complex_vectors) == true
      }
      return std::tuple<Tensor&, Tensor&>(values, vectors);
    }

    if (values.is_complex()) {
      values = at::complex_out(values, real_values, imag_values);
    } else {
      TORCH_CHECK(false, "torch.linalg.eig: imaginary part of eigenvalues is non-zero, can't safely cast eigenvalues to non-complex dtype.")
    }
    if (compute_eigenvectors) {
      if (vectors.is_complex()) {
          vectors = linalg_eig_make_complex_eigenvectors(vectors, values, maybe_complex_vectors);
      } else {
        TORCH_CHECK(false, "torch.linalg.eig: imaginary part of eigenvectors is non-zero, can't safely cast eigenvectors to non-complex dtype.")
      }
    }
  }

  return std::tuple<Tensor&, Tensor&>(values, vectors);
}

std::tuple<Tensor&, Tensor&> linalg_eig_out(const Tensor& input, Tensor& values, Tensor& vectors) {
  TORCH_CHECK(input.isfinite().all().item<bool>(), "torch.linalg.eig: input tensor should not contain infs or NaNs.");
  squareCheckInputs(input, "linalg.eig");

  // unlike NumPy for real-valued inputs the output is always complex-valued
  checkLinalgCompatibleDtype("torch.linalg.eig", values.scalar_type(), toComplexType(input.scalar_type()), "eigenvalues");
  checkLinalgCompatibleDtype("torch.linalg.eig", vectors.scalar_type(), toComplexType(input.scalar_type()), "eigenvectors");
  checkSameDevice("torch.linalg.eig", values, input, "eigenvalues");
  checkSameDevice("torch.linalg.eig", vectors, input, "eigenvectors");

  // MAGMA doesn't have GPU interface for GEEV routine, it requires inputs to be on CPU
  auto options = input.options().device(at::kCPU);
  auto infos = at::zeros({std::max<int64_t>(1, batchCount(input))}, options.dtype(kInt));

  // if result is not empty and not in batched column major format we have to allocate a temporary tensor
  bool is_batched_column_major = false;
  if (vectors.dim() >= 2) {
    is_batched_column_major = vectors.mT().is_contiguous();
  }

  bool values_expected_type = (values.scalar_type() == toComplexType(input.scalar_type()));
  bool vectors_expected_type = (vectors.scalar_type() == toComplexType(input.scalar_type()));

  auto expected_values_shape = IntArrayRef(input.sizes().data(), input.dim()-1);  // input.shape[:-1]
  bool values_equal_expected_shape = values.sizes().equals(expected_values_shape);
  bool vectors_equal_expected_shape = vectors.sizes().equals(input.sizes());

  // if result is not empty and not in batched column major format
  bool values_tmp_needed = (values.numel() != 0 && !values.is_contiguous());
  bool vectors_tmp_needed = (vectors.numel() != 0 && !is_batched_column_major);
  // or result does not have the expected shape
  values_tmp_needed |= (values.numel() != 0 && !values_equal_expected_shape);
  vectors_tmp_needed |= (vectors.numel() != 0 && !vectors_equal_expected_shape);
  // or result does not have the expected dtype
  values_tmp_needed |= !values_expected_type;
  vectors_tmp_needed |= !vectors_expected_type;
  // we will allocate a temporary tensor and do the copy

  // because MAGMA's GEEV takes CPU inputs and returns CPU outputs
  // "out" tensors that are on GPU device can't be used directly
  values_tmp_needed |= values.is_cuda();
  vectors_tmp_needed |= vectors.is_cuda();

  // determine the appropriate scalar_type for the temporary tensors
  ScalarType values_type = input.scalar_type();
  ScalarType vectors_type = input.scalar_type();
  if (!input.is_complex()) {
    // for real-valued input we can have either real- or complex-valued output
    ScalarType input_complex_dtype = toComplexType(input.scalar_type());
    values_type = values.is_complex() ? input_complex_dtype : values_type;
    vectors_type = vectors.is_complex() ? input_complex_dtype : vectors_type;
  }

  if (values_tmp_needed && vectors_tmp_needed) {
    Tensor values_tmp = at::empty({0}, options.dtype(values_type));
    Tensor vectors_tmp = at::empty({0}, options.dtype(vectors_type));
    std::tie(values_tmp, vectors_tmp) = linalg_eig_out_info(input, values_tmp, vectors_tmp, infos, true);
    at::native::resize_output(values, values_tmp.sizes());
    values.copy_(values_tmp);
    at::native::resize_output(vectors, vectors_tmp.sizes());
    vectors.copy_(vectors_tmp);
  } else if (!values_tmp_needed && vectors_tmp_needed) {
    // use 'values' storage directly
    Tensor vectors_tmp = at::empty({0}, options.dtype(vectors_type));
    std::tie(values, vectors_tmp) = linalg_eig_out_info(input, values, vectors_tmp, infos, true);
    at::native::resize_output(vectors, vectors_tmp.sizes());
    vectors.copy_(vectors_tmp);
  } else if (values_tmp_needed && !vectors_tmp_needed) {
    // use 'vectors' storage directly
    Tensor values_tmp = at::empty({0}, options.dtype(values_type));
    std::tie(values_tmp, vectors) = linalg_eig_out_info(input, values_tmp, vectors, infos, true);
    at::native::resize_output(values, values_tmp.sizes());
    values.copy_(values_tmp);
  } else {
    // use 'values' and 'vectors' storage directly
    std::tie(values, vectors) = linalg_eig_out_info(input, values, vectors, infos, true);
  }

  // Now check LAPACK/MAGMA error codes
  at::_linalg_check_errors(infos, "torch.linalg.eig", input.dim() == 2);
  return std::tuple<Tensor&, Tensor&>(values, vectors);
}

std::tuple<Tensor, Tensor> linalg_eig(const Tensor& input) {
  ScalarType complex_dtype = toComplexType(input.scalar_type());
  Tensor values = at::empty({0}, input.options().dtype(complex_dtype));
  Tensor vectors = at::empty({0}, input.options().dtype(complex_dtype));

  at::linalg_eig_outf(input, values, vectors);

  return std::tuple<Tensor, Tensor>(values, vectors);
}

Tensor& linalg_eigvals_out(const Tensor& input, Tensor& values) {
  squareCheckInputs(input, "linalg.eigvals");

  // unlike NumPy for real-valued inputs the output is always complex-valued
  checkLinalgCompatibleDtype("torch.linalg.eigvals", values.scalar_type(), toComplexType(input.scalar_type()), "eigenvalues");
  checkSameDevice("torch.linalg.eigvals", values, input, "eigenvalues");

  // MAGMA doesn't have GPU interface for GEEV routine, it requires inputs to be on CPU
  auto options = input.options().device(at::kCPU);
  auto infos = at::zeros({std::max<int64_t>(1, batchCount(input))}, options.dtype(kInt));

  bool values_expected_type = (values.scalar_type() == toComplexType(input.scalar_type()));

  auto expected_values_shape = IntArrayRef(input.sizes().data(), input.dim()-1);  // input.shape[:-1]
  bool values_equal_expected_shape = values.sizes().equals(expected_values_shape);

  // if result is not empty and not in batched column major format
  bool values_tmp_needed = (values.numel() != 0 && !values.is_contiguous());
  // or result does not have the expected shape
  values_tmp_needed |= (values.numel() != 0 && !values_equal_expected_shape);
  // or result does not have the expected dtype
  values_tmp_needed |= !values_expected_type;
  // we will allocate a temporary tensor and do the copy

  // because MAGMA's GEEV takes CPU inputs and returns CPU outputs
  // 'values' tensor that is on GPU device can't be used directly
  values_tmp_needed |= values.is_cuda();

  // determine the appropriate scalar_type for the temporary tensors
  ScalarType values_type = input.scalar_type();
  if (!input.is_complex()) {
    // for real-valued input we can have either real- or complex-valued output
    ScalarType input_complex_dtype = toComplexType(input.scalar_type());
    values_type = values.is_complex() ? input_complex_dtype : values_type;
  }

  Tensor vectors;
  if (values_tmp_needed) {
    Tensor values_tmp = at::empty({0}, options.dtype(values_type));
    std::tie(values_tmp, std::ignore) = linalg_eig_out_info(input, values_tmp, vectors, infos, /*compute_eigenvectors=*/false);
    at::native::resize_output(values, values_tmp.sizes());
    values.copy_(values_tmp);
  } else { // use 'values' storage directly
    std::tie(values, std::ignore) = linalg_eig_out_info(input, values, vectors, infos, /*compute_eigenvectors=*/false);
  }

  // Now check LAPACK/MAGMA error codes
  at::_linalg_check_errors(infos, "torch.linalg.eigvals", input.dim() == 2);
  return values;
}

Tensor linalg_eigvals(const Tensor& input) {
  // if input requires grad we must compute the eigenvectors to make this function differentiable
  // the eigenvectors are not exposed to the user
  if (_requires_fw_or_bw_grad(input)) {
    return std::get<0>(at::linalg_eig(input));
  }

  ScalarType complex_dtype = toComplexType(input.scalar_type());
  Tensor values = at::empty({0}, input.options().dtype(complex_dtype));

  at::linalg_eigvals_outf(input, values);

  return values;
}

// ~~~~~~~~~~~~~~~~~~~~~~~~~~~~~~~~~~~~ eig ~~~~~~~~~~~~~~~~~~~~~~~~~~~~~~~~~~~~~~

DEFINE_DISPATCH(eig_stub);

std::tuple<Tensor&, Tensor&> eig_out(const Tensor& self, bool eigenvectors, Tensor& e, Tensor& v) {
  TORCH_WARN_ONCE(
    "torch.eig is deprecated in favor of torch.linalg.eig and will be removed in a future ",
    "PyTorch release.\n",
    "torch.linalg.eig returns complex tensors of dtype cfloat or cdouble rather than real tensors ",
    "mimicking complex tensors.\n",
    "L, _ = torch.eig(A)\n",
    "should be replaced with\n",
    "L_complex = torch.linalg.eigvals(A)\n",
    "and\n",
    "L, V = torch.eig(A, eigenvectors=True)\n",
    "should be replaced with\n",
    "L_complex, V_complex = torch.linalg.eig(A)"
  );
  TORCH_CHECK(self.dim() == 2, "input should be 2 dimensional");
  TORCH_CHECK(self.size(0) == self.size(1), "input should be square");
  TORCH_CHECK(self.isfinite().all().item<bool>(), "input should not contain infs or NaNs");
  checkSameDevice("torch.eig", e, self, "eigenvalues");
  checkLinalgCompatibleDtype("torch.eig", e, self, "eigenvalues");
  if (eigenvectors) {
    checkSameDevice("torch.eig", v, self, "eigenvectors");
    checkLinalgCompatibleDtype("torch.eig", v, self, "eigenvectors");
  }
  int64_t n = self.size(-1);

  if (isComplexType(at::typeMetaToScalarType(self.dtype()))) {
      at::native::resize_output(e, {n});
  } else {
      at::native::resize_output(e, {n, 2});
  }
  if (eigenvectors) {
      at::native::resize_output(v, self.sizes());
  }

  // optimization: if self is empty, we can immediately return the empty
  // tensors, instead of getting empty tensors from eig_helper
  if (self.numel() == 0) {
      return std::tuple<Tensor&, Tensor&>(e, v);
  }

  Tensor vals_, vecs_;
  std::tie(vals_, vecs_) = eig_stub(self.device().type(), self, eigenvectors);
  e.copy_(vals_);
  if (eigenvectors) {
    v.copy_(vecs_);
  }
  return std::tuple<Tensor&, Tensor&>(e, v);
}

std::tuple<Tensor,Tensor> eig(const Tensor& self, bool eigenvectors) {
  Tensor e = at::empty({0}, self.options());
  Tensor v = at::empty({0}, self.options());
  at::eig_out(e, v, self, eigenvectors);
  return std::tuple<Tensor, Tensor>(e, v);
}

// ~~~~~~~~~~~~~~~~~~~~~~~~~~~~~~~~~ linalg_svd ~~~~~~~~~~~~~~~~~~~~~~~~~~~~~~~~~~

/* torch.svd, implemented in terms of torch.linalg.svd. There are two main
   differences:

    1. the 2nd parameter is bool some=True, which if effectively the opposite
       of full_matrices=True

    2. svd returns V, while linalg.svd returns Vh = V^H
*/

DEFINE_DISPATCH(svd_stub);

TORCH_IMPL_FUNC(_linalg_svd_out)(const Tensor& A,
                                 const bool full_matrices,
                                 const bool compute_uv,
                                 const Tensor & U,
                                 const Tensor & S,
                                 const Tensor & Vh) {
  // Half optimisation half precondition for some parts of the LAPACK / cuSOLVER
  // In particular, the call to lapackSvd to compute lwork fails otherwise
  if (A.numel() == 0) {
    // Needed in the case that we have e.g. A.shape == (3, 0) and full_matrices=True
    // We fill U or Vh with the identity matrix as it's a valid SVD for the empty matrix
    if (compute_uv && full_matrices) {
      if (U.numel() != 0) {
        U.zero_();
        U.diagonal(0, -2, -1).fill_(1.);
      }
      if (Vh.numel() != 0) {
        Vh.zero_();
        Vh.diagonal(0, -2, -1).fill_(1.);
      }
    }
    return;
  }
  // We need to distinguish the cuSOLVER case, as cuSOLVER expects F-contig matrices, but
  // it computes V rather than Vh
  const bool use_cusolver = at::native::svd_uses_cusolver(A);

  // A always needs to be copied as its contents will be destroyed during the computaton of the SVD
  // Now, MAGMA needs the copy to be on CPU, while cuSOLVER needs it to be on CUDA, so we'll defer
  // the copy as a column major matrix to the backends.
  const auto info = at::zeros(IntArrayRef(A.sizes().begin(), A.sizes().end() - 2), A.options().dtype(kInt));

  // Prepare S
  const auto S_ = S.expect_contiguous();

  // Prepare U / Vh
  // U_ and Vh_ are just going to be accessed whenever compute_uv == true
  const auto U_ready = !compute_uv || U.mT().is_contiguous();
  const auto U_ = borrow_else_clone(U_ready, U, U, /*C-contig*/false);
  const auto Vh_ready = !compute_uv
                            || (!use_cusolver && Vh.mT().is_contiguous())
                            || (use_cusolver && Vh.is_contiguous());
  const auto Vh_ = borrow_else_clone(Vh_ready, Vh, Vh, /*C-contig*/use_cusolver);

  svd_stub(A.device().type(),
           A,
           full_matrices,
           compute_uv,
           *U_, *S_, *Vh_, info);

  if (!U_ready) {
    U.copy_(*U_);
  }
  if (!S.is_same(*S_)) {
    S.copy_(*S_);
  }
  if (!Vh_ready) {
    Vh.copy_(*Vh_);
  }

  // TODO This should be removed, and the code checking for convergence should be lifted
  // from svd_cusolver to this function. We should then make sure that this function
  // never errors out.
  at::_linalg_check_errors(info, "linalg.svd", /*is_matrix*/A.dim() == 2);
}

std::tuple<Tensor&, Tensor&, Tensor&>
linalg_svd_out(const Tensor& A,
               bool full_matrices,
               Tensor & U,
               Tensor & S,
               Tensor & Vh) {
  // This function does not have an _ex variant as we always check errors inside
  // to assure the convergence of the algorithm anyway. See
  // https://github.com/pytorch/pytorch/issues/28293
  // https://github.com/pytorch/pytorch/issues/64237
  //
  // We must delegate both linalg_svd and linalg_svdvals to
  // _linalg_svd (rather than delegating linalg_svdvals to linalg_svd) because
  //   1. We don't want to expose the `compute_uv` parameter in svd
  //   2. We would like to make use of the `compute_uv=False` optimisation within svdvals
  // The only way to achieve these two things and still abide by the compositionality rules
  // is by dispatching to another function.
  return at::_linalg_svd_out(U, S, Vh, A, full_matrices, /*compute_uv=*/true);
}

std::tuple<Tensor, Tensor, Tensor> linalg_svd(const Tensor& A, bool full_matrices) {
  return at::_linalg_svd(A, full_matrices, /*compute_uv=*/true);
}

// See note in linalg_svd for why this function does not have an _ex variant
Tensor& linalg_svdvals_out(const Tensor& A, Tensor & S) {
  // Dummies
  auto U = at::empty({0}, A.options());
  auto Vh = at::empty({0}, A.options());
  at::_linalg_svd_out(U, S, Vh, A, /*full_matrices=*/false, /*comptue_uv=*/false);
  return S;
}

Tensor linalg_svdvals(const Tensor& A) {
  // NB: Why do we need isTensorSubclassLike check for linalg_svdvals but not linalg_eigvals?
  //     svdvals is decomposed at the vmap level in functorch so A can be a BatchedTensor wrapping
  //     a TensorWrapper requiring fw or bw grad.
  return std::get<1>(at::_linalg_svd(A, /*full_matrices=*/false,
                     /*comptue_uv=*/_requires_fw_or_bw_grad(A) || isTensorSubclassLike(A)));
}

std::tuple<Tensor&, Tensor&, Tensor&> svd_out(const Tensor& self, bool some, bool compute_uv, Tensor& U, Tensor& S, Tensor& V) {

  if (compute_uv) {
    if (V.dim() >= 2) {
      V.transpose_(-2, -1);
    }
    at::linalg_svd_out(U, S, V, self, /*full_matrices=*/!some);
    V.transpose_(-2, -1);
    if (V.is_complex()) {
      // We cannot use `_set_conj` as it does not play well with backwards
      V.conj_physical_();
    }
  } else {
    TORCH_CHECK(self.scalar_type() == U.scalar_type(),
    "torch.svd: Expected out tensor to have dtype ", self.scalar_type(), " but got ", U.scalar_type(), " instead");

    TORCH_CHECK(self.scalar_type() == V.scalar_type(),
    "torch.svd: Expected out tensor to have dtype ", self.scalar_type(), " but got ", V.scalar_type(), " instead");

    at::linalg_svdvals_out(S, self);
    // some == false returns U, Vh of size (m, m), (n, n) full of zeros
    const auto m = self.size(-2);
    const auto n = self.size(-1);
    auto sizes = self.sizes().vec();

    sizes.end()[-1] = m;
    at::native::resize_output(U, sizes);
    U.zero_();

    sizes.end()[-2] = n;
    sizes.end()[-1] = n;
    at::native::resize_output(V, sizes);
    V.zero_();
  }

  return std::tie(U, S, V);
}

std::tuple<Tensor, Tensor, Tensor> svd(const Tensor& self, bool some, bool compute_uv) {
  // TODO: uncomment the following when svd is deprecated not only in docs
  // torch/xla is blocking the transition from at::svd to at::linalg_svd in at::linalg_pinv code
  // see https://github.com/pytorch/xla/issues/2755
  // TORCH_WARN_ONCE(
  //     "torch.svd is deprecated in favor of torch.linalg.svd and will be ",
  //     "removed in a future PyTorch release.\n",
  //     "U, S, V = torch.svd(A, some=some, compute_uv=True) (default)\n",
  //     "should be replaced with\n",
  //     "U, S, Vh = torch.linalg.svd(A, full_matrices=not some)\n",
  //     "V = Vh.mH()\n",
  //     "and\n",
  //     "_, S, _ = torch.svd(A, some=some, compute_uv=False)\n",
  //     "should be replaced with\n",
  //     "S = torch.linalg.svdvals(A)");
  TORCH_CHECK(self.dim() >= 2, "linalg.svd: input should have at least 2 dimensions, but has ", self.dim(), " dimensions instead");
  Tensor U, S, Vh;
  if (compute_uv) {
    std::tie(U, S, Vh) = at::linalg_svd(self, /*full_matrices=*/!some);
  } else {
    S = at::linalg_svdvals(self);
    // some == false returns U, Vh of size (m, m), (n, n) full of zeros
    const auto m = self.size(-2);
    const auto n = self.size(-1);

    auto sizes = self.sizes().vec();
    sizes.end()[-1] = m;
    U = at::zeros(sizes, self.options());
    sizes.end()[-2] = n;
    sizes.end()[-1] = n;
    Vh = at::zeros(sizes, self.options());
  }
  return std::make_tuple(std::move(U), std::move(S), Vh.mH());
}

// ~~~~~~~~~~~~~~~~~~~~~~~~~~~~~~~~~~~ lstsq ~~~~~~~~~~~~~~~~~~~~~~~~~~~~~~~~~~~~~

DEFINE_DISPATCH(lstsq_stub);

/*
  Solves a least squares problem. That is minimizing the squared Frobenius norm of |B - A X|.

  Input args:
  * 'input' - Tensor containing batches of m-by-n matrix A.
  * 'other' - Tensor containing batches of max(m, n)-by-nrhs matrix B.
  * 'cond' - relative tolerance for determining rank of A.
  * 'driver' - the name of the LAPACK driver that is used to compute the solution.
  Output args (modified in-place):
  * 'solution' - Tensor to store the solution matrix X.
  * 'residuals' - Tensor to store values of the residual sum of squares for each column of the solution.
  * 'rank' - Tensor to store the rank of A.
  * 'singular_values' - Tensor to store the singular values of A.
  * 'infos' - Tensor to store error codes of linear algebra math library.

  For further details, please see the LAPACK documentation for GELS/GELSY/GELSS/GELSD routines.
*/
static void linalg_lstsq_out_info(
    Tensor& solution,
    Tensor& residuals,
    Tensor& rank,
    Tensor& singular_values,
    Tensor& infos,
    const Tensor& input,
    const Tensor& other,
    double rcond,
    std::string& driver) {
  // These internal asserts make explicit the assumptions in the implementation
  // Error check with the actual error messages are done on the higher level of
  // the hierarchy of calls
  TORCH_INTERNAL_ASSERT(input.dim() >= 2);
  TORCH_INTERNAL_ASSERT(other.dim() >= 1);

  auto dim_diff = input.dim() - other.dim();
  TORCH_INTERNAL_ASSERT(0 <= dim_diff && dim_diff <= 1);

  TORCH_INTERNAL_ASSERT(input.scalar_type() == other.scalar_type());
  TORCH_INTERNAL_ASSERT(input.device() == other.device());

  TORCH_INTERNAL_ASSERT(solution.scalar_type() == input.scalar_type());
  TORCH_INTERNAL_ASSERT(solution.device() == input.device());

  TORCH_INTERNAL_ASSERT(residuals.device() == input.device());

  TORCH_INTERNAL_ASSERT(rank.scalar_type() == at::kLong);
  TORCH_INTERNAL_ASSERT(rank.device() == input.device());

  auto real_dtype = toRealValueType(input.scalar_type());
  TORCH_INTERNAL_ASSERT(singular_values.scalar_type() == real_dtype);
  TORCH_INTERNAL_ASSERT(singular_values.device() == input.device());

  TORCH_INTERNAL_ASSERT(infos.scalar_type() == at::kInt);
  TORCH_INTERNAL_ASSERT(infos.device() == input.device());
  TORCH_INTERNAL_ASSERT(infos.numel() == std::max<int64_t>(1, batchCount(input)));
  TORCH_INTERNAL_ASSERT(infos.is_contiguous());

  bool vector_case = linalg_solve_is_vector_rhs(input, other);
  // we need to unsqueeze 'other' because 2-dimensional tensors are expected in the implementation
  Tensor other_2d = vector_case ? other.unsqueeze(-1) : other;

  TORCH_INTERNAL_ASSERT(input.size(-2) == other_2d.size(-2));

  std::vector<int64_t> expected_solution_shape = broadcast_batch_size(input, other_2d, input.dim() - 2);
  // the actual shape of the solution returned is (*, n,) or (*, n, nrhs)
  // but LAPACK requires extra dimensions to store raw residuals
  // so the expected shape is (*, max(m, n),) or (*, max(m, n), nrhs)
  auto m = input.size(-2);
  auto n = input.size(-1);
  auto nrhs = other.size(-1);
  expected_solution_shape.push_back(std::max(m, n));
  if (!vector_case) {
    expected_solution_shape.push_back(nrhs);
  }

  // if 'solution' has no elements we can modify it
  if (solution.numel() == 0) {
    if (vector_case) {
      solution.resize_(expected_solution_shape, MemoryFormat::Contiguous);
    } else {
      auto shape_transposed = expected_solution_shape;
      std::swap(shape_transposed.end()[-1], shape_transposed.end()[-2]);
      solution.resize_(shape_transposed, MemoryFormat::Contiguous);
      solution.transpose_(-2, -1);
    }
  }

  // if 'solution' is non-empty it must have the expected shape
  TORCH_INTERNAL_ASSERT(solution.sizes().equals(expected_solution_shape));

  // 'solution' must be in batched column major order (Fortran contiguous) for 2D inputs
  // or C contiguous for 1D input
  if (vector_case) {
    TORCH_INTERNAL_ASSERT(solution.is_contiguous());
  } else {
    TORCH_INTERNAL_ASSERT(solution.mT().is_contiguous());
  }

  // for 1-dimensional 'other', we need to unsqueeze the 'solution' before passing to "apply_solve"
  if (vector_case) {
    solution = solution.unsqueeze_(-1);
  }

  // _linalg_lstsq_helper_ performs calculations in-place and 'solution' must be a copy of other_2d
  solution.narrow(-2, 0, other_2d.size(-2)).copy_(other_2d);

  // if 'rank' is empty we might resize it
  auto input_batch_shape = IntArrayRef(input.sizes().cbegin(), input.sizes().cend() - 2);
  if (rank.numel() == 0 && driver != "gels") { // gels driver doesn't set 'rank'
    rank.resize_(input_batch_shape, MemoryFormat::Contiguous);
  }

  // if 'rank' is non-empty it must have the expected shape and be contiguous
  if (driver != "gels") {
    TORCH_INTERNAL_ASSERT(rank.sizes().equals(input_batch_shape));
    TORCH_INTERNAL_ASSERT(rank.is_contiguous());
  }

  // if 'singular_values' is empty we might resize it
  auto singular_values_shape = input_batch_shape.vec();
  singular_values_shape.push_back(std::min(m, n));
  if (singular_values.numel() == 0 && (driver == "gelsd" || driver == "gelss")) {
    singular_values.resize_(singular_values_shape, MemoryFormat::Contiguous);
  }

  // if 'singular_values' is non-empty it must have the expected shape and be contiguous
  if (driver == "gelsd" || driver == "gelss") {
    TORCH_INTERNAL_ASSERT(singular_values.sizes().equals(singular_values_shape));
    TORCH_INTERNAL_ASSERT(singular_values.is_contiguous());
  }

  // 'input' is modified in-place so we need a column-major copy
  auto input_working_copy = copyBatchedColumnMajor(input);

  // now the actual call that computes the result in-place (apply_lstsq)
  lstsq_stub(input.device().type(), input_working_copy, solution, rank, singular_values, infos, rcond, driver);

  // residuals are available only if m > n and drivers other than gelsy used
  if (m > n && driver != "gelsy") {
    // if the driver is gelss or gelsd then the residuals are available only if rank == n
    bool compute_residuals = true;
    if (driver == "gelss" || driver == "gelsd") {
      if (input.dim() == 2) {
        compute_residuals = (rank.item().toInt() == n);
      } else {
        // it is not clear what to do if some matrices have rank < n in case of batched input
        // For now let's compute the residuals only if all matrices have rank equal to n
        // This behaviour may be changed in the future
        // See https://github.com/pytorch/pytorch/issues/56483
        compute_residuals = at::all(rank == n).item().toBool();
      }
    }
    if (compute_residuals) {
      // LAPACK stores residuals data for postprocessing in rows n:(m-n)
      auto raw_residuals = solution.narrow(/*dim=*/-2, /*start=*/n, /*length*/m - n);
      if (raw_residuals.is_complex()) {
        raw_residuals.mul_(raw_residuals.conj());
        raw_residuals = at::real(raw_residuals);
      } else {
        raw_residuals.pow_(2);
      }
      at::sum_out(residuals, raw_residuals, /*dim=*/-2, /*keepdim=*/false, /*dtype*/real_dtype);
    }
  }
  solution = solution.narrow(/*dim=*/-2, /*start=*/0, /*length*/n);
  if (m == 0) {
    solution.zero_();
  }

  // for 1-dimensional 'other', we need to squeeze the solution after "apply_lstsq"
  if (vector_case) {
    solution = solution.squeeze_(-1);
  }
}

static std::string get_default_lstsq_driver(c10::optional<c10::string_view> driver, const Tensor& input) {
  // if `driver` is empty, we set driver_str to "gels" if working with CUDA tensors,
  // otherwise to "gelsy" driver.
  std::string driver_str;
  // check whether the user provided name is a valid driver name
  if (driver.has_value()) {
    driver_str = std::string(driver.value());
    // convert `driver_str` to lower case inplace.
    std::transform(driver_str.begin(), driver_str.end(), driver_str.begin(),
      [](unsigned char c) { return std::tolower(c); });
    static std::unordered_set<c10::string_view> allowed_drivers = {
      "gels", "gelsy", "gelsd", "gelss"
    };
    if (input.device() == at::kCPU) {
      TORCH_CHECK(
        allowed_drivers.find(driver_str) != allowed_drivers.end(),
        "torch.linalg.lstsq: parameter `driver` should be one of "
        "(gels, gelsy, gelsd, gelss)"
      );
    } else { // else if (input.is_cuda())
      TORCH_CHECK(
        driver_str == "gels",
        "torch.linalg.lstsq: `driver` other than `gels` is not supported on CUDA"
      );
    }
  } else {
    // if driver name is not provided, set to default 'gelsy' if on CPU,
    // or to `gels` if on CUDA.
    driver_str = input.is_cuda() ? "gels" : "gelsy";
  }
  return driver_str;
}

std::tuple<Tensor&, Tensor&, Tensor&, Tensor&> linalg_lstsq_out(
    const Tensor& input,
    const Tensor& other,
    c10::optional<double> rcond,
    c10::optional<c10::string_view> driver,
    Tensor& solution,
    Tensor& residuals,
    Tensor& rank,
    Tensor& singular_values) {
  TORCH_CHECK(input.dim() >= 2, "torch.linalg.lstsq: input must have at least 2 dimensions.");
  TORCH_CHECK(other.dim() >= 1, "torch.linalg.lstsq: other must have at least 1 dimension.");
  TORCH_CHECK(
      input.scalar_type() == other.scalar_type(),
      "torch.linalg.lstsq: Expected input and other to have the same dtype, but got input's dtype ",
      input.scalar_type(),
      " and other's dtype ",
      other.scalar_type());

  auto dim_diff = input.dim() - other.dim();
  TORCH_CHECK(
      0 <= dim_diff && dim_diff <= 1,
      "torch.linalg.lstsq: input.dim() must be greater or equal to other.dim() and (input.dim() - other.dim()) <= 1");
  Tensor other_2d = dim_diff ? other.unsqueeze(-1) : other;
  TORCH_CHECK(
      input.size(-2) == other_2d.size(-2),
      dim_diff ? "torch.linalg.lstsq: input.size(-2) should match other.size(-1)"
               : "torch.linalg.lstsq: input.size(-2) should match other.size(-2)");

  checkSameDevice("torch.linalg.lstsq", other, input, "other");
  checkSameDevice("torch.linalg.lstsq", solution, input, "solution");
  checkSameDevice("torch.linalg.lstsq", residuals, input, "residuals");
  checkSameDevice("torch.linalg.lstsq", rank, input, "rank");
  checkSameDevice("torch.linalg.lstsq", singular_values, input, "singular_values");

  // 'solution' is expected to have same dtype as input
  checkLinalgCompatibleDtype("torch.linalg.lstsq", solution, input, "solution");

  // 'residuals' is expected to have real float dtype
  ScalarType real_dtype = c10::toRealValueType(input.scalar_type());
  checkLinalgCompatibleDtype("torch.linalg.lstsq", residuals.scalar_type(), real_dtype, "solution");

  // 'rank' is expected to have integer dtype
  // actual LAPACK calls use int32_t type for rank, but we promote it to int64_t
  // to be consistent with torch.linalg.matrix_rank output dtype
  ScalarType rank_expected_type = ScalarType::Long;
  checkLinalgCompatibleDtype("torch.linalg.lstsq", rank.scalar_type(), rank_expected_type, "rank");

  // 'singular_values' is expected to have real float dtype
  checkLinalgCompatibleDtype("torch.linalg.lstsq", singular_values.scalar_type(), real_dtype, "singular_values");

  std::string driver_name = get_default_lstsq_driver(driver, input);

  // set default rcond value
  double rcond_value = rcond.has_value()
    ? rcond.value()
    : _get_epsilon(c10::toRealValueType(input.scalar_type())) * std::max<int64_t>(input.size(-2), input.size(-1));

  auto infos = at::zeros({std::max<int64_t>(1, batchCount(input))}, input.options().dtype(kInt));

  // now check whether the provided output tensors can be used directly

  // Two types of 'other' tensors are supported:
  // - 1-dimensional (1D) tensor or batch of 1D tensors (vector case)
  // - 2-dimensional (2D) tensor or batch of 2D tensors (matrix case)
  // original torch.lstsq supported only the matrix case, while NumPy works for both cases
  // for the batched input we need to be able to distinguish them
  // auto expected_batched_rhs_shape = IntArrayRef(input.sizes().data(), input.dim() - 1); // input.shape[:-1]
  // bool vector_case = other.dim() == 1 || (input.dim() - 1 == other.dim() && other.sizes().equals(expected_batched_rhs_shape));
  bool vector_case = linalg_solve_is_vector_rhs(input, other);

  // provided output tensor can be used directly if:
  // 1. the shape matches the expected shape
  // 2. the dtype matches the expected dtype
  // 3. the tensor is contiguous

  // Checks for the 'solution' tensor
  std::vector<int64_t> expected_solution_shape = broadcast_batch_size(input, other_2d, input.dim() - 2);
  // the actual shape of the shape of the solution returned in (*, n,) or (*, n, nrhs)
  // but LAPACK requires extra dimensions so the expected shape is (*, max(m, n),) or (*, max(m, n), nrhs)
  expected_solution_shape.push_back(std::max(input.size(-1), input.size(-2)));
  if (!vector_case && other.dim() > 2) {
    expected_solution_shape.push_back(other.size(-1));
  }

  bool solution_equal_expected_shape = solution.sizes().equals(expected_solution_shape);
  bool solution_input_same_type = (solution.scalar_type() == input.scalar_type());

  bool is_solution_batched_column_major = false;
  if (vector_case) {
    is_solution_batched_column_major = solution.is_contiguous();
  } else if (!vector_case && solution.dim() >= 2) {
    is_solution_batched_column_major = solution.mT().is_contiguous();
  }

  // 'residuals' is not checked here because at::sum_out(residuals, ...) does that

  auto input_batch_shape = IntArrayRef(input.sizes().cbegin(), input.sizes().cend() - 2);

  // Checks for the 'rank' tensor
  // rank is a scalar value for each matrix in the batch so
  // rank's expected shape is equal to input.shape[0:input.ndim-2]
  bool rank_equal_expected_shape = true;
  bool rank_equal_expected_type = true;
  bool rank_is_contiguous = true;
  if (driver_name != "gels") { // gels driver doesn't set 'rank'
    rank_equal_expected_shape = rank.sizes().equals(input_batch_shape);
    rank_equal_expected_type = (rank.scalar_type() == at::kLong);
    rank_is_contiguous = rank.is_contiguous();
  }

  // Checks for the 'singular_values' tensor
  // singular values are computed only with "gelsd" and "gelss" drivers currently
  bool singular_values_equal_expected_shape = true;
  bool singular_values_equal_expected_type = true;
  bool singular_values_is_contiguous = true;
  if (driver_name == "gelsd" || driver_name == "gelss") {
    auto singular_values_shape = input_batch_shape.vec();
    singular_values_shape.push_back(std::min(input.size(-1), input.size(-2)));
    singular_values_equal_expected_shape = singular_values.sizes().equals(singular_values_shape);
    singular_values_equal_expected_type = (singular_values.scalar_type() == real_dtype);
    singular_values_is_contiguous = singular_values.is_contiguous();
  }

  // if solution is not empty and not in batched column major format
  bool copy_needed = (solution.numel() != 0 && !is_solution_batched_column_major);
  copy_needed |= !solution_input_same_type;  // or solution does not have the same dtype as input
  copy_needed |= (solution.numel() != 0 && !solution_equal_expected_shape); // or solution does not have the expected shape

  copy_needed |= !rank_equal_expected_type;
  copy_needed |= (rank.numel() != 0 && !rank_equal_expected_shape);
  copy_needed |= (rank.numel() != 0 && !rank_is_contiguous);

  copy_needed |= !singular_values_equal_expected_type;
  copy_needed |= (singular_values.numel() != 0 && !singular_values_equal_expected_shape);
  copy_needed |= (singular_values.numel() != 0 && !singular_values_is_contiguous);

  if (copy_needed) { // we have to allocate temporary tensors
    Tensor solution_tmp = at::empty({0}, input.options());
    Tensor residuals_tmp = at::empty({0}, input.options().dtype(real_dtype));
    Tensor rank_tmp = at::empty({0}, input.options().dtype(at::kLong));
    Tensor singular_values_tmp = at::empty({0}, input.options().dtype(real_dtype));

    linalg_lstsq_out_info(solution_tmp, residuals_tmp, rank_tmp, singular_values_tmp, infos, input, other, rcond_value, driver_name);

    at::native::resize_output(solution, solution_tmp.sizes());
    solution.copy_(solution_tmp);

    at::native::resize_output(residuals, residuals_tmp.sizes());
    residuals.copy_(residuals_tmp);

    at::native::resize_output(rank, rank_tmp.sizes());
    rank.copy_(rank_tmp);

    at::native::resize_output(singular_values, singular_values_tmp.sizes());
    singular_values.copy_(singular_values_tmp);
  } else {
    // else use the provided output storage directly
    linalg_lstsq_out_info(solution, residuals, rank, singular_values, infos, input, other, rcond_value, driver_name);
  }

  at::_linalg_check_errors(infos, "torch.linalg.lstsq", infos.numel() <= 1);
  return std::tuple<Tensor&, Tensor&, Tensor&, Tensor&>(solution, residuals, rank, singular_values);
}

std::tuple<Tensor, Tensor, Tensor, Tensor> linalg_lstsq(
    const Tensor& input, const Tensor& other,
    c10::optional<double> rcond,
    c10::optional<c10::string_view> driver) {
  Tensor solution = at::empty({0}, input.options());
  Tensor residuals = at::empty({0}, input.options().dtype(toRealValueType(input.scalar_type())));
  Tensor rank = at::empty({0}, input.options().dtype(at::kLong));
  Tensor singular_values = at::empty({0}, input.options().dtype(toRealValueType(input.scalar_type())));
  std::tie(solution, residuals, rank, singular_values) =
      at::linalg_lstsq_outf(input, other, rcond, driver, solution, residuals, rank, singular_values);
  return std::make_tuple(solution, residuals, rank, singular_values);
}

// ~~~~~~~~~~~~~~~~~~~~~~~~~~~~~~~~~ lu_solve ~~~~~~~~~~~~~~~~~~~~~~~~~~~~~~~~~~~~

DEFINE_DISPATCH(lu_solve_stub);
DEFINE_DISPATCH(lu_solve_trans_stub);

// Supports arbitrary batch dimensions for self and LU_data (implicitly LU_pivots also)
Tensor _lu_solve_trans(const Tensor& self, const Tensor& LU_data, const Tensor& LU_pivots, TransposeType trans) {
  TORCH_CHECK(self.dim() >= 2,
              "b should have at least 2 dimensions, but has ", self.dim(), " dimensions instead");
  TORCH_CHECK(LU_data.dim() >= 2,
              "LU_data should have at least 2 dimensions, but has ", LU_data.dim(), " dimensions instead");
  TORCH_CHECK(LU_pivots.size(-1) == LU_data.size(-1),
              "Number of pivots per batch should be same as the dimension of the matrix");
  TORCH_CHECK(LU_pivots.dtype() == at::kInt,
              "LU_pivots should be a Tensor of scalar type Int");
  TORCH_CHECK(LU_pivots.device() == LU_data.device(),
              "Expected LU_pivots and LU_data to be on the same device, "
              "but found LU_pivots on ", LU_pivots.device(), " and LU_data on ",
              LU_data.device(), " instead");

  // We check whether the batch dimensions of LU_pivots match the batch dimensions of LU_data
  // e.g.: LU_pivots.sizes() = 4 x 3 x 2, LU_data.sizes() = 4 x 3 x 2 x 2 is a pair of correct inputs
  // e.g.: LU_pivots.sizes() = 4 x 3 x 2, LU_data.sizes() = 12 x 2 x 2 is a pair of incorrect inputs
  IntArrayRef pivots_sizes(LU_pivots.sizes().data(), LU_pivots.dim() - 1);
  IntArrayRef lu_sizes(LU_data.sizes().data(), LU_data.dim() - 2);
  TORCH_CHECK(pivots_sizes == lu_sizes,
              "batch dimensions of LU_pivots doesn't match batch dimensions of LU_data");

  Tensor self_broadcasted, LU_data_broadcasted;
  std::tie(self_broadcasted, LU_data_broadcasted) = _linalg_broadcast_batch_dims(self, LU_data, "lu_solve");

  // Now, we need to broadcast pivots too for the batch dimensions to match
  IntArrayRef new_pivots_sizes(LU_data_broadcasted.sizes().data(), LU_data_broadcasted.dim() - 1);
  Tensor LU_pivots_broadcasted = LU_pivots.expand(new_pivots_sizes);

  // lu_solve_trans_stub (apply_lu_solve) requires batched column major (Fortran-contiguous) tensors
  // 'result' tensor is modified in-place and must be a copy of 'self_broadcasted'
  Tensor result = cloneBatchedColumnMajor(self_broadcasted);

  // if LU_data is Fortran-contiguous no need to make a copy
  bool is_LU_data_batched_column_major = LU_data_broadcasted.mT().is_contiguous();
  Tensor LU_data_working_copy = is_LU_data_batched_column_major ? LU_data_broadcasted : cloneBatchedColumnMajor(LU_data_broadcasted);
  Tensor LU_pivots_working_copy = LU_pivots_broadcasted.is_contiguous() ? LU_pivots_broadcasted : LU_pivots_broadcasted.contiguous();

  lu_solve_trans_stub(self.device().type(), result, LU_data_working_copy, LU_pivots_working_copy, trans);
  return result;
}

Tensor lu_solve(const Tensor& self, const Tensor& LU_data, const Tensor& LU_pivots) {
  return at::native::_lu_solve_trans(self, LU_data, LU_pivots, TransposeType::NoTranspose);
}

Tensor& lu_solve_out(const Tensor& self, const Tensor& LU_data, const Tensor& LU_pivots, Tensor& result) {
  checkSameDevice("lu_solve", result, self);
  checkLinalgCompatibleDtype("lu_solve", result, self);
  Tensor result_tmp = at::lu_solve(self, LU_data, LU_pivots);
  at::native::resize_output(result, result_tmp.sizes());
  result.copy_(result_tmp);
  return result;
}

// ~~~~~~~~~~~~~~~~~~~~~~~~~~~~~~~ legacy_lstsq ~~~~~~~~~~~~~~~~~~~~~~~~~~~~~~~

// This wraps Lapack's gels routine, which uses a QR or LQ factorization to
// solve any linear system, minimizing ||A.X - B||
// A & B must be fortran-contiguous matrixes.
// On exit, A is overwritten with the QR/LQ factorization of input A
//          B is overwritten with the solution vectors
template <typename scalar_t>
static void apply_lstsq(const Tensor& B, const Tensor& A) {
#if !AT_BUILD_WITH_LAPACK()
  TORCH_INTERNAL_ASSERT(false, "lstsq: LAPACK library not found in compilation");
#else

  int m, n, nrhs, lda, ldb, info, lwork;
  scalar_t wkopt = 0.0;
  lwork = -1; // work length
  m = A.size(0);
  n = A.size(1);
  nrhs = B.size(1);
  info = 0;
  lda = m;
  ldb = (m > n) ? m : n;

  auto B_data = B.data_ptr<scalar_t>();
  auto A_data = A.data_ptr<scalar_t>();

  // get info how much space is needed
  lapackGels<scalar_t>('N', m, n, nrhs, A_data, lda, B_data, ldb, &wkopt, lwork, &info);

  lwork = static_cast<int>(wkopt);
  Tensor work_tensor = at::empty({lwork}, A.scalar_type());
  auto work = work_tensor.data_ptr<scalar_t>();

  lapackGels<scalar_t>('N', m, n, nrhs, A_data, lda, B_data, ldb, work, lwork, &info);

  TORCH_CHECK(
      info >= 0,
      "Lapack Error in gels : Illegal argument ", -info);
  TORCH_CHECK(
      info == 0,
      "Lapack Error in gels: The ", info, "-th diagonal element of the ",
      "triangular factor of A is zero");
#endif
}

std::tuple<Tensor, Tensor> legacy_lstsq(const Tensor& B, const Tensor& A) {
  TORCH_WARN_ONCE(
    "torch.lstsq is deprecated in favor of torch.linalg.lstsq and will be removed in a future PyTorch release.\n",
    "torch.linalg.lstsq has reversed arguments and does not return the QR decomposition in "
    "the returned tuple (although it returns other information about the problem).\n",
    "To get the qr decomposition consider using torch.linalg.qr.\n",
    "The returned solution in torch.lstsq stored the residuals of the solution in the ",
    "last m - n columns of the returned value whenever m > n. In torch.linalg.lstsq, the ",
    "residuals in the field 'residuals' of the returned named tuple.\n",
    "The unpacking of the solution, as in\n",
    "X, _ = torch.lstsq(B, A).solution[:A.size(1)]\n",
    "should be replaced with\n",
    "X = torch.linalg.lstsq(A, B).solution");

  TORCH_CHECK(A.scalar_type() == B.scalar_type(), "Exepected A and B dtypes to match but found ",
              A.scalar_type(), " and ", B.scalar_type());
  TORCH_CHECK(A.dim() == 2, "Expected A to have 2 dimensions, but got ", A.dim());
  TORCH_CHECK(A.numel() != 0, "A should not be empty");
  TORCH_CHECK(B.dim() == 1 || B.dim() == 2, "Expected B to have 1 or 2 "
      "dimensions, but got ", B.dim());
  TORCH_CHECK(B.numel() != 0, "B should not be empty");
  TORCH_CHECK(A.size(0) == B.size(0), "Expected A and B to have same size "
      "at dim 0, but A has ", A.size(0), " rows and B has ", B.size(0), " rows");

  const auto a_sizes = A.sizes();
  const auto ldb = std::max(a_sizes[0], a_sizes[1]);

  auto A_working = cloneBatchedColumnMajor(A);
  auto B_working = copyBatchedColumnMajor(B.dim() == 1 ? B.unsqueeze(1) : B, ldb);

  AT_DISPATCH_FLOATING_TYPES(B.scalar_type(), "lstsq_cpu", [&] {
    apply_lstsq<scalar_t>(B_working, A_working);
  });

  return std::tuple<Tensor, Tensor>(B_working, A_working);
}

std::tuple<Tensor&,Tensor&> legacy_lstsq_out(
    const Tensor& B, const Tensor& A, Tensor& B_out, Tensor& A_out) {
  const auto dtype = A.scalar_type();
  TORCH_CHECK(B.scalar_type() == dtype, "exepected A and B dtypes to match but found ",
              A.scalar_type(), " and ", B.scalar_type());
  TORCH_CHECK(A_out.scalar_type() == dtype, "A_out to have scalar type ", dtype,
              " but found", A_out.scalar_type());
  TORCH_CHECK(B_out.scalar_type() == dtype, "A_out to have scalar type ", dtype,
              " but found", B_out.scalar_type());
  Tensor A_tmp, B_tmp;
  std::tie(B_tmp, A_tmp) = native::legacy_lstsq(B, A);
  resize_output(A_out, A_tmp.sizes());
  A_out.copy_(A_tmp);
  resize_output(B_out, B_tmp.sizes());
  B_out.copy_(B_tmp);
  return std::tuple<Tensor&, Tensor&>(B_out, A_out);
}

Tensor _det_lu_based_helper_backward_helper(
  const Tensor& det_grad,
  const Tensor& det,
  const Tensor& self,
  const Tensor& lu,
  const Tensor& pivs
) {
  auto eps = at::native::_get_epsilon(c10::toRealValueType(self.scalar_type()));
  auto n = self.size(-1);
  auto eps_tensor = at::tensor(eps, self.options());
  auto condition_diagonal = [&](const Tensor& x) {
    auto x_diag = x.diagonal(0, -2, -1);
    auto x_diag_conditioned = at::where(
      x_diag == 0.0,
      eps_tensor,
      x_diag
    );
    x_diag.copy_(x_diag_conditioned);
  };

  // create a matrix d := (det_grad * det.conj()) I
  // NOTE: we do not use the shorter version
  // auto d = at::zeros_like(self);
  // d.diagonal(0, -2, -1).copy_((det_grad * det.conj()).unsqueeze(-1));
  // to avoid in-place operations to eliminate potential issues with Vmap
  auto det_expanded_sizes = det.sizes().vec();
  det_expanded_sizes.push_back(n);
  auto d_diag = det_grad * det.conj();
  auto d = at::diag_embed(d_diag.unsqueeze(-1).expand(det_expanded_sizes));
  // make sure that d is Fortran-contiguous. The transposition is sufficient as d is a diagonal square matrix
  d = d.mT();

  if (self.device().type() == at::kCPU) {
    // we want to condition the diagonal of the lu Tensor, but it is not allowed
    // to modify arguments of backward functions in-place, hence the cloning.
    auto lu_clone = lu.clone();
    condition_diagonal(lu_clone);

    auto trans = self.is_complex() ? TransposeType::ConjTranspose : TransposeType::Transpose;

    // d is modified in-place and will contain the result
    lu_solve_trans_stub(self.device().type(), d, lu_clone, pivs, trans);
    return d;
  }
  // lu_solve is less stable than two triangular_solve for CUDA tensors.
  else {
    Tensor p, l, u;
    std::tie(p, l, u) = at::lu_unpack(lu, pivs, /*unpack_data=*/true, /*unpack_pivots=*/true);

    if (self.is_complex()) {
      // Tensors u_h and l_h should be physically conjugated prior to applying kernel stubs,
      // as .conj() is lazy and will not materialize conjugated output.
      l.conj_physical_();
      u.conj_physical_();
    }

    // triangular_solve_stub performs operations in-place.
    // Tensor d will contain the result
    condition_diagonal(u);

    // Solve u^h x = d
    // note that d = c I for some scalar c, hence
    // d u_h^{-1} = c I u_h^{-1} = u_h^{-1} c I = u_h^{-1} d.
    // NOTE: u is contigious and upper-triangular,
    // but from the Fortran respective it is lower-triangular and already transposed.
    // Since u is conjugated in-place in the code above, it is sufficient
    // to just run triangular_solve with upper=false.
    triangular_solve_stub(
      self.device().type(), u, d,
      /*left=*/true,
      /*upper=*/false,
      /*transpose=*/TransposeType::NoTranspose,
      /*unitriangular=*/false);

    // After this operation d will contain a row-wise permuted grad wrt to self
    // The same notes as for the system involving u apply here.
    triangular_solve_stub(
      self.device().type(), l, d,
      /*left=*/true,
      /*upper=*/true,
      /*transpose=*/TransposeType::NoTranspose,
      /*unitriangular=*/true);

    // multiply by p to restore the row order
    return at::matmul(p, d);
  }
}

DEFINE_DISPATCH(ldl_factor_stub);

TORCH_IMPL_FUNC(linalg_ldl_factor_ex_out)
(const Tensor& self,
 bool hermitian,
 bool check_errors,
 const Tensor& LD,
 const Tensor& pivots,
 const Tensor& info) {
  // LAPACK workspace query segfalts if the input has 0 in batch dimensions.
  if (self.numel() == 0) {
    info.zero_();
    return;
  }

  auto pivots_ = pivots.expect_contiguous();
  auto info_ = info.expect_contiguous();

  auto LD_ = at::native::borrow_else_clone(
      LD.mT().is_contiguous(), LD, self, /*row_major=*/false);
  if (LD.mT().is_contiguous()) {
    LD_->copy_(self);
  }

  // We decided not to include upper flag in the API.
  // https://github.com/pytorch/pytorch/pull/69828#issuecomment-1015143819
  // We can revisit this decision later and remove upper completely
  // also from low level functions or add it to the public API.
  bool upper = false;
  if (upper) {
    LD_->triu_();
  } else {
    LD_->tril_();
  }

  // call ldl_factor_stub that fills the result tensors
  ldl_factor_stub(
      self.device().type(), *LD_, *pivots_, *info_, upper, hermitian);

  if (!LD.is_same(*LD_)) {
    LD.copy_(*LD_);
  }
  if (!info.is_same(*info_)) {
    info.copy_(*info_);
  }
  if (!pivots.is_same(*pivots_)) {
    pivots.copy_(*pivots_);
  }

  if (check_errors) {
    at::_linalg_check_errors(
        info, "torch.linalg.ldl_factor_ex", self.dim() == 2);
  }
}

std::tuple<Tensor&, Tensor&> linalg_ldl_factor_out(
    const Tensor& self,
    bool hermitian,
    Tensor& LD,
    Tensor& pivots) {
  auto info = at::empty({0}, self.options().dtype(kInt));
  // We pass check_errors as we want to use lu_factor rather than lu_factor_ex
  // in the errors
  at::linalg_ldl_factor_ex_outf(
      self, hermitian, /*check_errors=*/false, LD, pivots, info);
  at::_linalg_check_errors(info, "torch.linalg.ldl_factor", self.dim() == 2);
  return std::tie(LD, pivots);
}

std::tuple<Tensor, Tensor> linalg_ldl_factor(
    const Tensor& self,
    bool hermitian) {
  Tensor LD, pivots, info;
  std::tie(LD, pivots, info) =
      at::linalg_ldl_factor_ex(self, hermitian, /*check_errors=*/false);
  at::_linalg_check_errors(info, "torch.linalg.ldl_factor", self.dim() == 2);
  return std::make_tuple(std::move(LD), std::move(pivots));
}

DEFINE_DISPATCH(ldl_solve_stub);

TORCH_IMPL_FUNC(linalg_ldl_solve_out)
(const Tensor& LD,
 const Tensor& pivots,
 const Tensor& B,
 bool hermitian,
 const Tensor& result) {
  if (LD.numel() == 0 || pivots.numel() == 0) {
    return;
  }

  auto pivots_ = pivots.expect_contiguous();

  auto LD_ = at::native::borrow_else_clone(
      LD.mT().is_contiguous(), LD, LD, /*row_major=*/false);
  result.copy_(B);
  auto result_ = at::native::borrow_else_clone(
      result.mT().is_contiguous(), result, result, /*row_major=*/false);
  TORCH_INTERNAL_ASSERT_DEBUG_ONLY(batchCount(result) == batchCount(*result_));

  ldl_solve_stub(
      B.device().type(), *LD_, *pivots_, *result_, false, hermitian);

  if (!result.is_same(*result_)) {
    result.copy_(*result_);
  }
}

// ~~~~~~~~~~~~~~~~~~~~~~~~~~~~~~~ solve_triangular ~~~~~~~~~~~~~~~~~~~~~~~~~~~~~~~
namespace {
void checkIsMatrix(const Tensor& t,
                   const char* const f_name,
                   const char* const t_name) {
  TORCH_CHECK(t.dim() >= 2, f_name, ": Expected ", t_name,
                            " to be a tensor of at least 2 dimensions.");
}

void checkIsSquareMatrix(const Tensor& t,
                         const char* const f_name,
                         const char* const t_name) {
  checkIsMatrix(t, f_name, t_name);
  TORCH_CHECK(t.size(-1) == t.size(-2),
              f_name, ": Expected ", t_name,
              " to be a square matrix or batch of square matrices. "
              "Got matrices of size (", t.size(-2), ", ", t.size(-1), ").");
}

void checkInputsSolver(const Tensor& A,
                       const Tensor& B,
                       const Tensor& out,
                       const bool left,
                       const char* const f_name) {
  checkIsSquareMatrix(A, f_name, "A");
  checkIsMatrix(B, f_name, "B");
  TORCH_CHECK(left ? A.size(-2) == B.size(-2) : A.size(-1) == B.size(-1),
              f_name, ": Incompatible shapes of A and B for the equation ",
              left ? "AX = B" : "XA = B",
              " (", A.size(-2), "x", A.size(-1), " and ", B.size(-2), "x", B.size(-1), ")");
}

bool is_row_or_column_contiguous(const Tensor& t) {
  // This could be made more general, similar to how it's checked in matmul, which would allow to
  // ellide the copy with strides such as (6, 12, 1, 3) or (3, 1, 9), but this is quite tricky.
  // We choose to be conservative for simplicity
  return t.is_contiguous() || t.transpose(-2, -1).is_contiguous();
}

TransposeType to_transpose_type(const bool contig, const bool conj) {
  if (conj) {
    if (contig) { TORCH_INTERNAL_ASSERT(false, "Invalid transpose type"); }
    else {        return TransposeType::ConjTranspose; }
  } else {
    if (contig) { return TransposeType::NoTranspose; }
    else {        return TransposeType::Transpose; }
  }
}
} // end of anonymous namespace

/*
Solves the matrix equation AX = B for A triangular.
'left' If true solves AX = B, if false solves XA = B
'upper' controls the portion of input matrix to consider in computations,
'unitriangular' if true then we assume diag(A) to be ones
'out' The tensor with the result. If A == out, A will be modified in place
*/
Tensor& linalg_solve_triangular_out(
    const Tensor& A,
    const Tensor& B,
    bool upper,
    bool left,
    bool unitriangular,
    Tensor& out) {
  checkInputsSolver(A, B, out, left, "linalg.solve_triangular");
  Tensor A_, B_;
  std::tie(B_, A_) = _linalg_broadcast_batch_dims(B, A, /*don't check errors*/nullptr);

  // We'll write F-contig / F-transpose for FORTRAN contiguous / FORTRAN transpose etc
  // We say that a matrix is F-ready if it's F-contig OR F-transpose
  // At this point, A, B have been broadcasted but may or may not be F-ready

  // The following algorithm minimises copies and allocations. In pseudocode:
  // if out is wrong size:
  //   resize_output(out)
  // # Invariant: out is the right size
  // Tensor out_f; # Tensor that we will pass to FORTRAN
  // if out is F-ready:
  //   out_f = out;
  // else:
  //   Allocate out_f F-ready
  // if B != out_f:
  //   copy B into out_f
  // # Invariant: out_f F-ready and has B copied into it
  // if out_f is F-transposed:
  //   transpose equation
  // if out_f is conj:
  //   conjugate equation
  // # Invariant: out_f is not conjugated and F-contig
  // Tensor A_f; # Tensor that will be sent to FORTRAN
  // if A is F-ready:
  //   if A is conj and A is not transposed:
  //     # We need to clone A in this case. See [Cloning A]
  //     clone A F-contig into A_f
  //   else:
  //     A_f = A;
  // else:
  //   clone A F-contig into A_f
  // # Invariant: out_f is F-contig and A_f is F-ready
  // # We pass FORTRAN the flags indicating if A_f is transposed and or conjugated
  //
  // # Here we undo the conjugations / transposes on out_f if needed
  //
  // if out_f not same out:
  //   copy out_f into out
  // return out
  //
  // Note: The logic for the negative bit is the same as that for the conjugate bit
  //
  // Note: [Cloning A] If we are careful when allocating B when it needs to be allocated at the
  // beginning of the algorithm, it is possible to always elide the copy of A here.
  // Via this trick, the algorithm will copy at most one of A or B (never both) whenever A
  // and B are F-ready and not A.is_neg() (which happens almost always in practice).
  // When called as f(A, B, out=B) in most practical cases it'll perform no copies.

  const bool avoid_copy_A = A_.transpose(-2, -1).is_contiguous() && A_.is_conj();
  if (avoid_copy_A) {
    // See Note: [Cloning A]
    at::native::resize_output(out, B_.sizes());
  }
  else {
    // poorman's reimplementation of resize_output with result F-contig
    if (resize_output_check(out, B_.sizes())) {
      out.resize_(B_.transpose(-2, -1).sizes(), MemoryFormat::Contiguous);
      out.transpose_(-2, -1);  // make 'out' have Fortran contiguous memory layout
    }
  }
  // Invariant: out has the right size, so we'll be able to copy into it later on

  Tensor out_f; // the out that will go into fortran
  // We use C10_LIKELY mostly for documentation as it helps following what's the most likely path
  if C10_LIKELY (is_row_or_column_contiguous(out)) {
    out_f = out;
    if C10_LIKELY (!out.is_same(B_)) {
      out_f.copy_(B_);
    }
  } else {
    if (avoid_copy_A) {
      // See Note: [Cloning A]
      out_f = B_.clone(at::MemoryFormat::Contiguous);
    }
    else {
      out_f = cloneBatchedColumnMajor(B_);
    }
  }
  // Invariant: out_f F-ready and has B copied into it

  // out_f is F-transposed
  bool transpose_A = false;
  bool transpose_out_f = false;
  if (out_f.stride(-1) == 1) {
    left = !left;
    transpose_A = true;
    transpose_out_f = true;
    out_f.transpose_(-2 ,-1);
  }

  // No need to conjugate anything if out_f is conj as AX = conj(B) <=> conj(A)conj(X) = B
  // and X = B after the algortihm. We just anotate that A is conjugated later on
  // The solution will be written into out_f, so it'll be conjugated already

  Tensor A_f = A_;  // The A that will go into fortran

  bool A_is_conj = A_f.is_conj() != out_f.is_conj();
  bool A_is_neg = A_f.is_neg() != out_f.is_neg();
  bool A_is_f_contig = (A_f.stride(-1) == 1) == transpose_A;
  if C10_UNLIKELY (!is_row_or_column_contiguous(A_f)) {
    // We first anotate with flags on A_f all the conj / transpose / neg coming from out
    // and then we clone the resulting tensor to resolve all of them in memory
    if (out_f.is_conj()) {
      A_f = A_f.conj();
    }
    A_is_conj = false;

    if (out_f.is_neg()) {
      A_f = A_f._neg_view();
    }
    A_is_neg = false;

    // This choice is to be consistent with how we flip `upper` later on
    // Note that this is the same reasoning we apply for neg and conj below
    // If B has neg or out or transpose, then we need to resolve it in memory
    A_f = transpose_A ? A_f.clone(at::MemoryFormat::Contiguous)
                      : cloneBatchedColumnMajor(A_f);
    A_is_f_contig = true;
  } else if C10_UNLIKELY (A_is_f_contig && A_is_conj) {
    if C10_UNLIKELY (A_f.is_neg() || out_f.is_neg()) {
      // Cases A_is_neg (remember that B.is_neg() iff out_f.is_same(B))
      // -AX = -B => A(-X) = B. Swap neg of A_f. Nothing to do on X as X.is_same(B).
      // -AX = B. We resolve the neg in memory
      // AX = -B => -A -X = B. We resolve the neg in memory for A,
      //                       Since X.is_same(B), we already have that X.is_neg() == true

      // We do the neg with a view, as this will be resolved in the clone below
      if (out_f.is_neg()) {
        A_f = A_f._neg_view();
      }
      A_is_neg = false;
    }
    // We resolve the transpose if necessary and then leave A_f F-transposed,
    // as BLAS can handle the case F-transposed and conjugated
    A_f = at::clone(transpose_A ? A_f.mT() : A_f, at::MemoryFormat::Contiguous);
    A_is_f_contig = false;
    if (transpose_A) {
      upper = !upper;
    }
    // As we've already resolved the conj of A in the clone
    A_is_conj = out_f.is_conj();
  } else if C10_UNLIKELY (A_is_neg) {
    // We follow the same logic as above, only that in this case we need to perform the
    // negation in memory
    if (out_f.is_neg()) {
      A_f = -A_f;
    } else {
      A_f = A_f.resolve_neg();
    }
    A_is_neg = false;
    // As we've already resolved the conj of A in the negationa bove
    A_is_conj = out_f.is_conj();
  }
  // Invariant: out_f is F-contig and A_f is F-ready
  // neg has been resolved

  // If we pass the matrix physically F-transposed, we need to change the parity of upper
  if (A_f.stride(-1) == 1) {
    upper = !upper;
  }

  triangular_solve_stub(
    A_f.device().type(), A_f, out_f,
    /*left=*/left,
    /*upper=*/upper,
    /*transpose*/to_transpose_type(A_is_f_contig, A_is_conj),
    /*unitriangular=*/unitriangular);

  if (transpose_out_f) {
    out_f.transpose_(-2, -1);
  }

  if (!out_f.is_same(out)) {
    out.copy_(out_f);
  }
  return out;
}

Tensor linalg_solve_triangular(
    const Tensor& A,
    const Tensor& B,
    bool upper,
    bool left,
    bool unitriangular) {
  Tensor out = at::empty({0}, A.options());
  linalg_solve_triangular_out(A, B, upper, left, unitriangular, out);
  return out;
}

Tensor linalg_vander(
    const Tensor& x,
    c10::optional<int64_t> N) {
  auto t = x.scalar_type();
  TORCH_CHECK(t == ScalarType::Float ||
              t == ScalarType::Double ||
              t == ScalarType::ComplexFloat ||
              t == ScalarType::ComplexDouble ||
              isIntegralType(t),
              "linalg.vander supports floating point, complex, and integer tensors, but got ", t);
  const auto x_ = x.dim() == 0 ? x.unsqueeze(-1) : x;

  auto shape = x_.sizes().vec();
  const auto n = N.value_or(shape.back());
  TORCH_CHECK(n > 1, "N must be greater than 1.");

  // Append cumprod of the oher 0...n-1 powers
  shape.push_back(n - 1);
  auto result = at::cumprod(x_.unsqueeze(-1).expand(shape), -1);
  // The row of ones
  shape.back() = 1LL;
  auto ones =  result.new_ones(shape);
  return at::cat({ones, result}, /*dim=*/ -1);
}
}}  // namespace at::native<|MERGE_RESOLUTION|>--- conflicted
+++ resolved
@@ -405,13 +405,8 @@
 
     // make column major strides for BLAS
     auto clone_A_strides = at::native::batched_matrix_contiguous_strides(A_broadcast_size, /*f_contig=*/true);
-<<<<<<< HEAD
     set_output_raw_strided(1, A_broadcast_size, clone_A_strides, A.options(), {});
-  } else if (A.layout() == Layout::SparseCsr) {
-=======
-    set_output(1, A_broadcast_size, clone_A_strides, A.options(), {});
   } else if (A.layout() == Layout::SparseCsr || A.layout() == Layout::SparseBsr) {
->>>>>>> 4d75a70b
     // no broadcasting for non-strided layout
     set_output_raw_strided(0, self.sizes(), {}, self.options(), {}); // make row major strides for Sparse BLAS
     set_output_raw_strided(1, {0}, {}, self.options(), {}); // return 0-sized tensor
