# Generates VariableType.h/cpp
#
# **If any changes are being made to the VariableType codegen please also check
# if updates are needed in torch/csrc/autograd/autograd_not_implemented_fallback.cpp
#
# VariableType is a subclass of at::Type that provides the binding code
# necessary to provide a differentiable version of ATen operators. There are a
# number of different things we could mean:
#
#   - Given a non-differentiable forward implementation, we might
#     directly associate it with a backward implementation to make
#     it differentiable.  This is the common case.
#
#   - Some functions don't need a backwards implementation, because
#     backpropagation will never propagate beyond them.  There are a
#     number of different reasons why this may be the case:
#
#       - The function has no differentiable inputs
#       - The function's output is not differentiable
#       - The function has no data dependency on its input
#
#   - Some function don't need a backwards implementation because they
#     are implemented as a composition of other (differentiable) ATen
#     functions.  These are dispatched directly to the Type superclass,
#     which will in turn dispatch back to VariableType for its
#     differentiable subcomponents.
#
from .context import with_native_function_with_differentiability_info
from .gen_trace_type import (
    MANUAL_BACKEND,
    MANUAL_AUTOGRAD_AND_TRACER,
    declare_returned_variables,
    tie_return_values,
    get_return_value,
    type_wrapper_name,
)
from .gen_inplace_or_view_type import (
    get_view_info,
    is_tensor_type,
    is_tensor_list_type,
    unpack_args,
    get_base_name,
    use_derived,
    modifies_arguments,
    WRAPPER_REGISTRATION,
    TMP_VAR,
    METHOD_DEFINITION,
    ASSIGN_RETURN_VALUE,
    gen_formals,
    ALL_VIEW_FUNCTIONS,
    unpacked_name,
    AUTOGRAD_NOT_IMPLEMENTED_REGISTRATION,
)

from torchgen.api.types import (
    Binding,
    DispatcherSignature,
    BaseCType,
    intArrayRefT,
    tensorT,
    tensorListT,
    MutRefCType,
    OptionalCType,
    ListCType,
    SpecialArgName,
    scalarT,
    stringT,
    TupleCType,
    VectorCType,
)
from torchgen.api.autograd import (
    DifferentiableInput,
    NativeFunctionWithDifferentiabilityInfo,
    SavedAttribute,
    dispatch_strategy,
    gen_differentiable_outputs,
    is_differentiable,
)
from torchgen.api import cpp
from torchgen.code_template import CodeTemplate
from torchgen.context import native_function_manager, with_native_function
from torchgen.utils import mapMaybe, FileManager
from torchgen.model import (
    Argument,
    NativeFunction,
    SchemaKind,
    SelfArgument,
    TensorOptionsArguments,
    BaseType,
    ListType,
)
from typing import Callable, List, Optional, Sequence, Tuple, Union, Dict

# We don't set or modify grad_fn on these methods. Generally, they return
# tensors that have requires_grad=False. In-place functions listed here will
# not examine or modify requires_grad or grad_fn.
DONT_REQUIRE_DERIVATIVE = {
    # These only depend on the input Tensor's shape and device, not the data
    "ones_like",
    "zeros_like",
    "rand_like",
    "randn_like",
    # These are only implemented on integral types
    "__and__",
    "__iand__",
    "__ilshift__",
    "__ior__",
    "__irshift__",
    "__ixor__",
    "__lshift__",
    "__or__",
    "__rshift__",
    "__xor__",
    # These work on integral data types, and hence don't require derivative
    "_sobol_engine_draw",
    "_sobol_engine_ff",
    "_sobol_engine_scramble_",
    "_sobol_engine_initialize_state_",
    # This is an unsafe method that is meant to be out of reach of autograd.
    "_coalesced_",
    # Quantize functions should not record gradients
    "quantize_per_tensor",
    "quantize_per_channel",
    # Functions that return integers should not have output that require gradients
    "argmax",
    "argmin",
    "argsort",
    "searchsorted",
    "bucketize",
    # Functions that return booleans are not differentiable
    "isnan",
    "isposinf",
    "isneginf",
    "isinf",
    "signbit",
    "isin",
    # Functions return none are not differentiable
    "record_stream",
    # These functions are not differentiable
    "logical_and",
    "logical_xor",
    "logical_not",
    "logical_or",
}

# The C -> R functions at the time of adding this are still being audited and tested
# but will not error out.
# C -> C, R -> C functions for which backward is correctly implemented and tested
GRADIENT_IMPLEMENTED_FOR_COMPLEX = {
    "t",
    "view",
    "reshape",
    "reshape_as",
    "view_as",
    "roll",
    "clone",
    "diag_embed",
    "repeat",
    "expand",
    "flip",
    "fliplr",
    "flipud",
    "rot90",
    "transpose",
    "permute",
    "squeeze",
    "unsqueeze",
    "resize",
    "resize_as",
    "tril",
    "triu",
    "chunk",
    "zero_",
    "eq_",
    "ne_",
    "add",
    "__radd__",
    "sum",
    "_conj",
    "sin",
    "cos",
    "mul",
    "sinc",
    "sinh",
    "cosh",
    "__rmul__",
    "sgn",
    "asin",
    "acos",
    "sub",
    "div",
    "cat",
    "view_as_complex",
    "index_put",
    "neg",
    "complex",
    "select",
    "where",
    "as_strided",
    "slice",
    "constant_pad_nd",
    "unbind",
    "split",
    "split_with_sizes",
    "unsafe_split",
    "split_with_sizes_backward",
    "dot",
    "vdot",
    "cholesky",
    "triangular_solve",
    "mm",
    "_unsafe_view",
    "mv",
    "outer",
    "bmm",
    "diagonal",
    "alias",
    "atan",
    "log",
    "log10",
    "log1p",
    "log2",
    "reciprocal",
    "tan",
    "pow",
    "rsqrt",
    "tanh",
    "tanh_backward",
    "asinh",
    "acosh",
    "atanh",
    "take",
    "fill_",
    "exp",
    "nonzero",
    "mean",
    "inverse",
    "solve",
    "linalg_cholesky",
    "addcmul",
    "addcdiv",
    "matrix_exp",
    "linalg_matrix_exp",
    "linalg_eigh",
    "cholesky_solve",
    "linalg_qr",
    "_linalg_svd",
    "_fft_c2c",
    "_fft_r2c",
    "linalg_solve",
    "sqrt",
    "stack",
    "gather",
    "index_select",
    "index_add_",
    "linalg_inv",
    "linalg_inv_ex",
    "l1_loss_backward",
    "baddbmm",
    "addbmm",
    "addmm",
    "addmv",
    "addr",
    "linalg_householder_product",
    "constant_pad_nd",
    "reflection_pad1d",
    "reflection_pad2d",
    "reflection_pad3d",
    "linalg_cholesky_ex",
    "linalg_eig",
    "select_backward",
    "diagonal_backward",
    "slice_backward",
    "reflection_pad1d_backward",
    "reflection_pad2d_backward",
    "reflection_pad3d_backward",
    "symeig",
    "_sparse_sparse_matmul",
    "replication_pad1d",
    "replication_pad2d",
    "replication_pad3d",
    "take",
    "put_",
    "_to_copy",
    "replication_pad1d_backward",
    "replication_pad2d_backward",
    "replication_pad3d_backward",
    "diag",
    "masked_scatter",
    "masked_select",
    "index_add",
    "index_fill",
    "trace",
    "polar",
    "cumsum",
    "rsub",
    "eig",
    "lerp",
    "linalg_vector_norm",
    "cumprod",
    "prod",
    "index_copy",
    "lu",
    "unfold",
    "unfold_backward",
    "index",
    "masked_fill",
    "linalg_cross",
    "lu_unpack",
    "renorm",
    "_conj_physical",
    "linalg_lu_factor_ex",
    "scatter",
    "scatter_add",
    "sigmoid",
    "sigmoid_backward",
    "trapezoid",
    "cumulative_trapezoid",
    "conj_physical_",
    "_neg_view",
    "_reshape_alias",
    "_det_lu_based_helper",
    "lu_solve",
    "linalg_solve_triangular",
    "linalg_pinv",
    "linalg_lstsq",
    "col2im",
    "col2im_backward",
    "im2col",
    "im2col_backward",
    "cholesky_inverse",
<<<<<<< HEAD
    'linalg_lu',
    'linalg_lu_solve',
=======
    "linalg_lu",
>>>>>>> 8d7618b2
}

GRADIENT_IMPLEMENTED_FOR_SPARSE_COMPLEX = {
    "_to_dense",
    "_coalesce",
    "coalesce",
    "values",
    "_sparse_coo_tensor_with_dims_and_tensors",
    "sparse_mask_helper_cuda",
    "_sparse_addmm",
}

GRADIENT_IMPLEMENTED_FOR_COMPLEX.update(GRADIENT_IMPLEMENTED_FOR_SPARSE_COMPLEX)

# Some operators invalidate the grad_accumulator. Let's reset it.
RESET_GRAD_ACCUMULATOR = {"set", "resize"}

# NOTE [ TensorImpl and Storage Pointer Sanity Checks ]
#
# We check the following properties:
#   1) A function should never change the input tensors' underlying c10::TensorImpl
#      pointers or c10::Storage pointers, even if it modifies its input tensors (via
#      inplace or out-variants)
# If the function does not modify its arguments, we also check the following properties
# pertaining to its output:
#   2) Its TensorImpl has use_count of 1
#   3) If the function is a view function, it has the same StorageImpl as that of
#      the input it is aliased with. Otherwise, its StorageImpl has use_count of 1
#
# The following code templates implement the checks for this invariant:
SAVE_TENSOR_STORAGE = CodeTemplate(
    """\
c10::optional<Storage> ${tensor_name}_storage_saved =
  ${tensor_name}.has_storage() ? c10::optional<Storage>(${tensor_name}.storage()) : c10::nullopt;
"""
)

# If tensor_name == out_tensor_name, used to enforce (1), otherwise used for (2)
ENFORCE_SAME_TENSOR_STORAGE = CodeTemplate(
    """\
if (${tensor_name}_storage_saved.has_value())
  AT_ASSERT(${tensor_name}_storage_saved.value().is_alias_of(${out_tensor_name}.storage()));
"""
)

SAVE_TENSORLIST_STORAGE = CodeTemplate(
    """\
std::vector<c10::optional<Storage>> ${tensorlist_name}_storage_saved(${tensorlist_name}.size());
for (const Tensor& tensor : ${tensorlist_name})
  ${tensorlist_name}_storage_saved.push_back(
    tensor.has_storage() ? c10::optional<Storage>(tensor.storage()) : c10::nullopt);
"""
)

ENFORCE_SAME_TENSORLIST_STORAGE = CodeTemplate(
    """\
for (size_t i=0; i<${tensorlist_name}.size(); i++) {
  if (${tensorlist_name}_storage_saved[i].has_value())
    AT_ASSERT(${tensorlist_name}_storage_saved[i].value().is_alias_of(${tensorlist_name}[i].storage()));
}
"""
)

SAVE_OPTIONALTENSORLIST_STORAGE = CodeTemplate(
    """\
std::vector<c10::optional<Storage>> ${tensorlist_name}_storage_saved(${tensorlist_name}.size());
for (const c10::optional<Tensor>& tensor : ${tensorlist_name})
  ${tensorlist_name}_storage_saved.push_back(
    tensor.has_value() && tensor->has_storage() ? c10::optional<Storage>(tensor->storage()) : c10::nullopt);
"""
)

ENFORCE_SAME_OPTIONALTENSORLIST_STORAGE = CodeTemplate(
    """\
for (size_t i=0; i<${tensorlist_name}.size(); i++) {
  if (${tensorlist_name}_storage_saved[i].has_value())
    AT_ASSERT(${tensorlist_name}_storage_saved[i].value().is_alias_of(
        static_cast<c10::optional<Tensor>>(${tensorlist_name}[i])->storage()));
}
"""
)

SAVE_TENSOR_IMPL = CodeTemplate(
    """\
c10::intrusive_ptr<TensorImpl> ${tensor_name}_impl_saved;
if (${tensor_name}.defined()) ${tensor_name}_impl_saved = ${tensor_name}.getIntrusivePtr();
"""
)

ENFORCE_SAME_TENSOR_IMPL = CodeTemplate(
    """\
if (${tensor_name}_impl_saved) AT_ASSERT(${tensor_name}_impl_saved == ${tensor_name}.getIntrusivePtr());
"""
)

ENFORCE_TENSOR_IMPL_USE_COUNT_LT_OR_EQ_ONE = CodeTemplate(
    """\
AT_ASSERT(${tensor_name}.use_count() <= 1, "function: ${fn_name}");
"""
)

ENFORCE_TENSOR_STORAGE_USE_COUNT_EQUALS_ONE = CodeTemplate(
    """\
if (${tensor_name}.has_storage()) AT_ASSERT(${tensor_name}.storage().use_count() == 1, "function: ${fn_name}");
"""
)

SAVE_TENSORLIST_IMPL = CodeTemplate(
    """\
std::vector<c10::intrusive_ptr<TensorImpl>> ${tensorlist_name}_impl_saved(${tensorlist_name}.size());
for (size_t i=0; i<${tensorlist_name}.size(); i++)
  if (${tensorlist_name}[i].defined()) ${tensorlist_name}_impl_saved[i] = ${tensorlist_name}[i].getIntrusivePtr();
"""
)

ENFORCE_SAME_TENSORLIST_IMPL = CodeTemplate(
    """\
for (size_t i=0; i<${tensorlist_name}.size(); i++) {
  if (${tensorlist_name}_impl_saved[i])
    AT_ASSERT(${tensorlist_name}_impl_saved[i] == ${tensorlist_name}[i].getIntrusivePtr());
}
"""
)

SAVE_OPTIONALTENSORLIST_IMPL = CodeTemplate(
    """\
std::vector<c10::intrusive_ptr<TensorImpl>> ${tensorlist_name}_impl_saved(${tensorlist_name}.size());
for (size_t i=0; i<${tensorlist_name}.size(); i++) {
  c10::optional<Tensor> t = ${tensorlist_name}[i];
  if (t.has_value() && t->defined()) ${tensorlist_name}_impl_saved[i] = t->getIntrusivePtr();
}
"""
)

ENFORCE_SAME_OPTIONALTENSORLIST_IMPL = CodeTemplate(
    """\
for (size_t i=0; i<${tensorlist_name}.size(); i++) {
  if (${tensorlist_name}_impl_saved[i])
    AT_ASSERT(${tensorlist_name}_impl_saved[i] == static_cast<c10::optional<Tensor>>(${tensorlist_name}[i])->getIntrusivePtr());
}
"""
)

# The following list contains functions that we don't enforce the invariant on.
DONT_ENFORCE_SAME_TENSOR_IMPL_OR_STORAGE = {
    # These functions are expected to change impl or storage of input tensors
    "set_",
    "_cudnn_rnn_flatten_weight",
}
DONT_ENFORCE_TENSOR_IMPL_USE_COUNT = {
    # These non-inplace, non-out functions return tensors with use_count > 1
    # Therefore, they MAY (but not necessarily) return one of its inputs as-is
    # See https://github.com/pytorch/pytorch/issues/60426 for more information
    "_embedding_bag",
    "_embedding_bag_forward_only",
    "q_per_channel_scales",
    "q_per_channel_zero_points",
    "lu_unpack",
    "_cudnn_rnn_backward",
    # The below failed StorageImpl use_count check but we skip tensor_impl check
    # just in case
    "_cudnn_rnn",
    "dequantize_self",
}

DONT_ENFORCE_STORAGE_IMPL_USE_COUNT = {
    # These non-view functions return tensors with storage use_count != 1
    "_slow_conv2d_forward",
    "slow_conv3d_forward",
    "channel_shuffle",
    # If an input is returned as-is in output, we cannot guarantee its storage_impl
    # use count to be 1 either.
    *DONT_ENFORCE_TENSOR_IMPL_USE_COUNT,
}
# END CHECKS FOR [ TensorImpl and Storage Pointer Sanity Checks ]

DECLARE_GRAD_FN = CodeTemplate(
    """\
std::shared_ptr<${op}> grad_fn;
"""
)

SETUP_ANY_REQUIRES_GRAD = CodeTemplate(
    """\
auto _any_requires_grad = compute_requires_grad( ${args_with_derivatives} );
${extra_differentiability_conditions}
(void)_any_requires_grad;
"""
)

SETUP_DERIVATIVE = CodeTemplate(
    """\
if (_any_requires_grad) {
  ${setup}
}
"""
)

SETUP_NONE_REQUIRES_GRAD = CodeTemplate(
    """\
if (compute_requires_grad( ${args_to_check} )) {
  throw_error_out_requires_grad("${base_name}");
}
"""
)

ASSIGN_GRAD_FN = CodeTemplate(
    """\
grad_fn = std::shared_ptr<${op}>(new ${op}(${op_ctor}), deleteNode);
grad_fn->set_next_edges(collect_next_edges( ${args_with_derivatives} ));
"""
)

CALL_REDISPATCH = CodeTemplate(
    """\
at::redispatch::${api_name}(${unpacked_args})"""
)
# If the non-variable operation has return values, we use the `tmp` variable to hold the
# values temporarily and pass the values to the return variables outside of the
# `at::AutoDispatchBelowAutograd` guard block.
DISPATCH_TO_NON_VAR_TYPE_WITH_TMP_RETURN_VALUES = CodeTemplate(
    """\
auto ${tmp_var} = ([&]() {
  ${guard}
  return ${base_type_call};
})();
"""
)

DISPATCH_TO_NON_VAR_TYPE_WITHOUT_RETURN_VALUES = CodeTemplate(
    """\
{
  ${guard}
  ${base_type_call};
}
"""
)

SET_HISTORY = CodeTemplate(
    """\
if (grad_fn) {
    ${fn}_history(${differentiable_outputs}, grad_fn);
}
"""
)

CONDITIONAL = CodeTemplate(
    """\
if (${cond}) {
  ${statements}
}
"""
)

RUN_ONLY_IN_DEBUG_MODE = CodeTemplate(
    """\
#ifndef NDEBUG
${statements}
#endif
"""
)

FW_DERIVATIVE_CHECK_TEMPLATE = CodeTemplate(
    """\
isFwGradDefined(${req_inp})\
"""
)

FW_DERIVATIVE_DEFINED_GRAD_TEMPLATE = CodeTemplate(
    """\
auto ${inp}_t_raw = toNonOptFwGrad(${inp});
auto ${inp}_tensor = toNonOptTensor(${inp});
auto ${inp}_t = (${inp}_t_raw.defined() || !${inp}_tensor.defined())
  ? ${inp}_t_raw : at::${zeros_fn}(${inp}_tensor.sizes(), ${inp}_tensor.options());
"""
)

FW_DERIVATIVE_DEFINED_PRIMAL_TEMPLATE = CodeTemplate(
    """\
auto ${inp}_p = toNonOptPrimal(${inp});
"""
)

FW_DERIVATIVE_SETTER_TENSOR = CodeTemplate(
    """\
if (${out_arg}_new_fw_grad_opt.has_value() && ${out_arg}_new_fw_grad_opt.value().defined()) {
  // The hardcoded 0 here will need to be updated once we support multiple levels.
  ${out_arg}._set_fw_grad(${out_arg}_new_fw_grad_opt.value(), /* level */ 0, /* is_inplace_op */ ${is_inplace});
}
"""
)

FW_DERIVATIVE_SETTER_MULTI_OUTPUT = CodeTemplate(
    """\
if (${all_res}_new_fw_grad_opt.has_value() && std::get<${idx}>(${all_res}_new_fw_grad_opt.value()).defined()) {
  ${out_arg}._set_fw_grad(std::get<${idx}>(${all_res}_new_fw_grad_opt.value()), /* level */ 0, /* is_inplace_op */ false);
}
"""
)

FW_DERIVATIVE_SETTER_TENSOR_LIST = CodeTemplate(
    """\
if (${out_arg}_new_fw_grad_opt.has_value()) {
  auto ${out_arg}_new_fw_grad = ${out_arg}_new_fw_grad_opt.value();
  TORCH_INTERNAL_ASSERT(${out_arg}.size() == ${out_arg}_new_fw_grad.size());
  for (auto i=0; i<${out_arg}.size(); ++i) {
    if (${out_arg}_new_fw_grad[i].defined()) {
      // The hardcoded 0 here will need to be updated once we support multiple levels.
      ${out_arg}[i]._set_fw_grad(${out_arg}_new_fw_grad[i], /* level */ 0, /* is_inplace_op */ ${is_inplace});
    }
  }
}
"""
)

FW_DERIVATIVE_TEMPLATE = CodeTemplate(
    """\
${fw_grad_opt_definition}
if (${requires_fw_grad}) {
    ${unpacked_arguments}
    ${out_arg}_new_fw_grad_opt = ${formula};
}
"""
)

FW_DERIVATIVE_FORBID_TEMPLATE = CodeTemplate(
    """\
TORCH_CHECK_NOT_IMPLEMENTED(!(${cond}), "Trying to use forward AD with ${name} that does not support it ${msg}");
"""
)

FW_DERIVATIVE_FORBID_LIST_TEMPLATE = CodeTemplate(
    """\
for (const auto& _t: ${arg}) {
    TORCH_CHECK_NOT_IMPLEMENTED(!(${cond}), "Trying to use forward AD with ${name} that does not support it ${msg}");
}
"""
)


def gen_variable_type(
    out: str,
    native_yaml_path: str,
    tags_yaml_path: str,
    fns_with_diff_infos: List[NativeFunctionWithDifferentiabilityInfo],
    template_path: str,
) -> None:

    """VariableType.h and VariableType.cpp body

    This is the at::Type subclass for differentiable tensors. The
    implementation of each function dispatches to the base tensor type to
    compute the output. The grad_fn is attached to differentiable functions.
    """
    fm = FileManager(install_dir=out, template_dir=template_path, dry_run=False)
    fm.write(
        "VariableType.h",
        lambda: {
            "generated_comment": "@" f"generated from {template_path}/VariableType.h"
        },
    )

    # NOTE: see Note [Sharded File] at the top of the VariableType.cpp
    # template regarding sharding of the generated files.
    fm.write_sharded(
        "VariableType.cpp",
        [fn for fn in fns_with_diff_infos if use_derived(fn)],
        key_fn=lambda fn: cpp.name(fn.func.func),
        base_env={
            "generated_comment": "@" f"generated from {template_path}/VariableType.cpp",
        },
        env_callable=gen_variable_type_func,
        num_shards=5,
        sharded_keys={"type_derived_method_definitions", "wrapper_registrations"},
    )


@with_native_function
def gen_wrapper_registration(f: NativeFunction) -> str:
    return WRAPPER_REGISTRATION.substitute(
        unqual_operator_name_with_overload=f.func.name,
        type_wrapper_name=type_wrapper_name(f),
        class_type="VariableType",
    )


def gen_variable_type_func(
    fn: NativeFunctionWithDifferentiabilityInfo,
) -> Dict[str, List[str]]:
    f = fn.func
    with native_function_manager(f):
        name = cpp.name(f.func)
        formals = gen_formals(f)

        if (
            fn.info is None
            and not get_base_name(f) in RESET_GRAD_ACCUMULATOR
            and not get_base_name(f) in DONT_REQUIRE_DERIVATIVE
            and len(gen_differentiable_outputs(fn)) > 0
            and not cpp.name(f.func) in DONT_ENFORCE_SAME_TENSOR_IMPL_OR_STORAGE
            and not type_wrapper_name(f) in DONT_ENFORCE_STORAGE_IMPL_USE_COUNT
            and not type_wrapper_name(f) in DONT_ENFORCE_TENSOR_IMPL_USE_COUNT
        ):
            # NOTE: [ Registering AutogradNotImplemented boxed kernel ]
            #
            # When there is no derivatives.yaml entry, we register a generic boxed
            # NotImplemented kernel to set grad_fn to be NotImplemented, so that forward
            # proceeds as usual but an error is properly produced on backward.
            # TODO: it would be nice to not have these special cases
            #
            # There are several cases where still let codegen handle it:
            # 1) ops that need to reset grad accumulator (we let codegen handle this case
            #     because) the list is (currently) only accessible in Python.
            # 2) User explicitly specifies DONT_REQUIRE_DERIVATIVE. This basically makes
            #    autograd a fallthrough with NDEBUG checks. This can be useful for when all
            #    outputs are integral.
            # 3) When there are no differentiable outputs. This is similar to (2).
            # 4) There are certain ops where we skip certain NDEBUG checks. this is similar
            #    to (1).
            type_definition = ""
            wrapper_registration = AUTOGRAD_NOT_IMPLEMENTED_REGISTRATION.substitute(
                unqual_operator_name_with_overload=f.func.name
            )
        else:
            type_definition = METHOD_DEFINITION.substitute(
                return_type=cpp.returns_type(f.func.returns).cpp_type(),
                type_wrapper_name=type_wrapper_name(f),
                type_definition_body=emit_body(fn),
                formals=formals,
            )
            wrapper_registration = gen_wrapper_registration(f)

    # See Note [Manual Backend kernels]
    assert (name in MANUAL_BACKEND) == f.manual_kernel_registration
    # If you want to register a kernel to Autograd, you must make the op abstract.
    # In other words, this op must have dispatch section in native_functions.yaml.
    if name in MANUAL_AUTOGRAD_AND_TRACER or (fn.info and fn.info.has_derivatives):
        msg = (
            f"There's a formula for {name}(or its functional variant) in derivatives.yaml. "
            f"It's required to add a dispatch section for it with explicit supported backends e.g CPU/CUDA "
            f"or CompositeExplicitAutograd in native_functions.yaml. Please see "
            f"https://github.com/pytorch/pytorch/tree/master/aten/src/ATen/native#choosing-the-right-dispatch-keyword "
            f"for instructions to choose the right dispatch keyword."
        )
        assert f.is_abstract, msg

    return {
        "type_derived_method_definitions": [type_definition],
        "wrapper_registrations": [wrapper_registration],
    }


@with_native_function_with_differentiability_info
def emit_body(fn: NativeFunctionWithDifferentiabilityInfo) -> List[str]:
    assert dispatch_strategy(fn) == "use_derived"
    f = fn.func
    info = fn.info
    fw_derivatives = fn.fw_derivatives

    name = cpp.name(f.func)
    inplace = f.func.kind() == SchemaKind.inplace
    is_out_fn = f.func.kind() == SchemaKind.out
    returns_void = len(f.func.returns) == 0
    base_name = get_base_name(f)
    view_info = get_view_info(f)

    def gen_differentiable_input(
        arg: Union[Argument, SelfArgument, TensorOptionsArguments]
    ) -> Optional[DifferentiableInput]:
        if isinstance(arg, TensorOptionsArguments):
            return None
        a: Argument = arg.argument if isinstance(arg, SelfArgument) else arg

        # TODO: `cpp_type` is only to keep it byte-for-byte compatible with the old codegen, should remove.
        # NB: This is not a clone of cpp.argument() - TensorOptionsArguments / faithful / binds are
        # not handled properly as they are irrelevant for this codegen.
        cpp_type = cpp.argument_type(a, binds=a.name).cpp_type()

        if not is_differentiable(a.name, a.type, info):
            return None
        return DifferentiableInput(
            name=a.name,
            type=a.type,
            cpp_type=cpp_type,
        )

    @with_native_function
    def gen_differentiable_inputs(f: NativeFunction) -> List[DifferentiableInput]:
        return list(mapMaybe(gen_differentiable_input, f.func.arguments.non_out))

    def find_args_with_derivatives(
        differentiable_inputs: List[DifferentiableInput],
    ) -> List[DifferentiableInput]:
        """Find arguments that have derivative definitions"""
        if info is None or not info.has_derivatives:
            return differentiable_inputs
        names = set(name for d in info.derivatives for name in d.var_names)
        differentiable = [arg for arg in differentiable_inputs if arg.name in names]
        if len(differentiable) != len(names):
            missing = names - set(arg.name for arg in differentiable)
            raise RuntimeError(
                f"Missing arguments for derivatives: {missing} in {info.name}"
            )
        return differentiable

    differentiable_inputs = gen_differentiable_inputs(f)
    args_with_derivatives = find_args_with_derivatives(differentiable_inputs)
    differentiable_outputs = gen_differentiable_outputs(fn)

    undifferentiable = (base_name in DONT_REQUIRE_DERIVATIVE) or (
        name in DONT_REQUIRE_DERIVATIVE
    )

    requires_derivative = (
        (not undifferentiable)
        and (len(differentiable_inputs) > 0)
        and (len(differentiable_outputs) > 0)
    )

    if info is not None and info.has_derivatives and not requires_derivative:
        raise RuntimeError(
            f"ERROR: derivative ignored for {name} -- specified an autograd function without derivative"
        )

    def emit_save_inputs() -> List[str]:
        setup: List[str] = []
        if info is None or not info.has_derivatives:
            return setup

        has_tensorlist_arg = any(
            is_tensor_list_type(arg.type) for arg in args_with_derivatives
        )

        # We don't want to save tensors if we know that they will never be used
        # when computing the derivative, so we add guards to those statements
        def guard_for(arg: SavedAttribute) -> Optional[str]:
            assert info is not None

            # It's hard to determine the edge offset if we have TensorLists
            if has_tensorlist_arg:
                return None

            # Empirical evaluation of the cases where we insert those guards in
            # backward show that they are somewhat useless. E.g. there's no need
            # to guard on some values captured from forward, because they had to
            # require_grad if the backward function even gets executed. I don't
            # have any good ideas for detecting those cases, so I simply disabled the
            # checks.
            if "backward" in info.name:
                return None

            # If there's a single derivative we could compute, we already have
            # a requires_grad check that is sufficient
            if len(args_with_derivatives) <= 1:
                return None

            # We really only care about trimming down the amount of tensors we save
            if arg.nctype.type != BaseCType(tensorT):
                return None

            # We want to emit simple guards, so we only allow that if checking one
            # input is enough to determine whether we need that value
            used_in = [d for d in info.derivatives if arg in d.saved_inputs]
            assert len(used_in) > 0
            if len(used_in) != 1:
                return None
            derivative = used_in[0]
            if len(derivative.var_names) != 1:
                return None
            derivative_var_name = derivative.var_names[0]

            # Figure out the offset of the edge that uses this variable
            for edge_off, a in enumerate(args_with_derivatives):
                if a.name == derivative_var_name:
                    break
            else:
                raise AssertionError()

            return f"grad_fn->should_compute_output({edge_off})"

        setup.extend(save_variables(info.all_saved_inputs, False, guard_for))
        for arg in args_with_derivatives:
            if is_tensor_list_type(arg.type):
                setup.append(f"grad_fn->{arg.name}_size_ = {arg.name}.size();")

        return setup

    def setup_derivative(differentiable_inputs: List[DifferentiableInput]) -> List[str]:
        body: List[str] = []
        if is_out_fn:
            # For out functions, ensure that no input or output requires grad
            body.append(DECLARE_GRAD_FN.substitute(op="Node"))
            body.append(
                SETUP_NONE_REQUIRES_GRAD.substitute(
                    base_name=base_name,
                    args_to_check=[arg.name for arg in differentiable_inputs],
                )
            )
            body.append(
                SETUP_NONE_REQUIRES_GRAD.substitute(
                    base_name=base_name,
                    args_to_check=[arg.name for arg in differentiable_outputs],
                )
            )
            return body

        op = info.op if info is not None and info.has_derivatives else "NotImplemented"
        setup = []
        setup.extend(
            ASSIGN_GRAD_FN.substitute(
                op=op,
                op_ctor=""
                if info is not None and info.has_derivatives
                else f'"{cpp.name(f.func)}"',
                args_with_derivatives=[arg.name for arg in args_with_derivatives],
            ).split("\n")
        )
        setup.extend(emit_save_inputs())

        body.extend(
            emit_check_no_requires_grad(differentiable_inputs, args_with_derivatives)
        )
        body.append(DECLARE_GRAD_FN.substitute(op=op))
        body.append(SETUP_DERIVATIVE.substitute(setup=setup))
        return body

    def emit_check_if_in_complex_autograd_allowlist() -> List[str]:
        body: List[str] = []
        if base_name in GRADIENT_IMPLEMENTED_FOR_COMPLEX:
            return body
        for arg in differentiable_outputs:
            name = arg.name
            # TODO: should be `arg.type.is_tensor_like()`?
            if arg.cpp_type in [
                "at::Tensor",
                "at::TensorList",
                "const c10::List<c10::optional<at::Tensor>> &",
            ]:
                body.append(f'throw_error_for_complex_autograd({name}, "{base_name}");')
        return body

    def emit_check_no_requires_grad(
        tensor_args: List[DifferentiableInput],
        args_with_derivatives: List[DifferentiableInput],
    ) -> List[str]:
        """Checks that arguments without derivatives don't require grad"""
        body: List[str] = []
        for arg in tensor_args:
            if arg in args_with_derivatives:
                continue
            arg_name = arg.name
            if info and arg_name in info.non_differentiable_arg_names:
                continue
            if arg_name == "output":
                # Double-backwards definitions sometimes take in 'input' and
                # 'output', but only define the derivative for input.
                continue
            body.append(f'check_no_requires_grad({arg_name}, "{arg_name}", "{name}");')
        return body

    def emit_original_self_definition() -> List[str]:
        body: List[str] = []
        if inplace:
            body.append("c10::optional<at::Tensor> original_self;")

            all_forward_grad_cond = []
            for derivative in fw_derivatives:
                if derivative.required_original_self_value:
                    all_forward_grad_cond.append(
                        get_any_has_forward_grad_name(derivative.var_names)
                    )

            if all_forward_grad_cond:
                body.append(f'if ({" || ".join(all_forward_grad_cond)}) {{')
                body.append("  original_self = self.clone();")
                body.append("}")

        return body

    def save_variables(
        saved_variables: Sequence[SavedAttribute],
        is_output: bool,
        guard_for: Callable[[SavedAttribute], Optional[str]] = lambda name: None,
    ) -> Sequence[str]:
        # assign the saved variables to the generated grad_fn
        stmts: List[str] = []
        for arg in saved_variables:
            name = (
                arg.nctype.name.name
                if isinstance(arg.nctype.name, SpecialArgName)
                else arg.nctype.name
            )
            type = arg.nctype.type
            expr = arg.expr
            stmts_prepend = None
            if (
                type == BaseCType(tensorT)
                or type == OptionalCType(BaseCType(tensorT))
                or type == MutRefCType(OptionalCType(BaseCType(tensorT)))
                or (is_output and type == BaseCType(scalarT))
            ):
                var = name
                name += "_"
                if var == "self" and inplace:
                    stmts_prepend = (
                        "if (!original_self.has_value()) original_self = self.clone()"
                    )
                    var = "original_self.value()"
                    assert not is_output
                if inplace and is_output:
                    var = "self"
                    is_inplace_view = f"{var}.is_view()"
                    expr = f"SavedVariable({var}, {str(is_output).lower()}, {is_inplace_view})"
                else:
                    expr = f"SavedVariable({var}, {str(is_output).lower()})"
            elif type == BaseCType(tensorListT) or type == ListCType(
                OptionalCType(BaseCType(tensorT))
            ):
                expr = f"make_saved_variable_list({name})"
                name += "_"
            elif type == BaseCType(intArrayRefT):
                expr = expr + ".vec()"
            elif type == BaseCType(stringT):
                expr = f"std::string({expr})"
            elif type == OptionalCType(BaseCType(stringT)):
                expr = f"{expr}.has_value() ? c10::optional<std::string>(std::string({expr}.value())) : c10::nullopt"
            guard = guard_for(arg)
            if guard is None:
                if stmts_prepend:
                    stmts.append(f"{stmts_prepend};")
                stmts.append(f"grad_fn->{name} = {expr};")
            else:
                stmts.append(f"if ({guard}) {{")
                if stmts_prepend:
                    stmts.append(f"  {stmts_prepend};")
                stmts.append(f"  grad_fn->{name} = {expr};")
                stmts.append("}")
        return stmts

    # Generates a Dispatcher::redispatch() call into the dispatcher. We do this mainly for performance reasons:
    #  - Pre-compute the full DispatchKeySet. This saves the dispatcher from having to read from TLS.
    #  - redispatch() avoids a redundant call to RecordFunction, which was already called right before
    #    we entered this autograd kernel.
    def emit_dispatch_call(
        f: NativeFunction, input_base: str, unpacked_args: Sequence[str]
    ) -> str:
        """Dispatch call via function in a namespace or method on Tensor."""
        dispatcher_sig = DispatcherSignature.from_schema(f.func)
        dispatcher_exprs = dispatcher_sig.exprs()

        # code-generated autograd kernels plumb and recompute dispatch keys directly through the kernel for performance.
        # Ops also always have a function variant of the redispatch API.
        # See Note [Plumbing Keys Through The Dispatcher] for details.
        dispatch_key_set = "ks & c10::after_autograd_keyset"
        call = CALL_REDISPATCH.substitute(
            api_name=cpp.name(
                f.func,
                faithful_name_for_out_overloads=True,
            ),
            unpacked_args=[dispatch_key_set] + list(unpacked_args),
        )
        return call

    def wrap_output(
        f: NativeFunction, unpacked_bindings: List[Binding], var: str
    ) -> str:
        call = ""
        rhs_value: Optional[str] = None
        if not any(r.type.is_tensor_like() for r in f.func.returns):
            rhs_value = var
        else:
            rhs_value = f"std::move({var})"
        assert rhs_value is not None
        call += ASSIGN_RETURN_VALUE.substitute(
            return_values=tie_return_values(f), rhs_value=rhs_value
        )
        return call

    def check_tensorimpl_and_storage(
        call: str, unpacked_bindings: List[Binding]
    ) -> str:
        # See NOTE [ TensorImpl and Storage Pointer Sanity Checks ]
        stmts_before_call: List[str] = []
        stmts_after_call: List[str] = []

        if cpp.name(f.func) in DONT_ENFORCE_SAME_TENSOR_IMPL_OR_STORAGE:
            return call

        # Check properties of inputs (enforce (1))
        for unpacked_binding in unpacked_bindings:
            arg = unpacked_binding.name
            noref_cpp_type = unpacked_binding.nctype.type.remove_const_ref()
            if noref_cpp_type == BaseCType(tensorListT):
                stmts_before_call += [
                    SAVE_TENSORLIST_STORAGE.substitute(tensorlist_name=arg),
                    SAVE_TENSORLIST_IMPL.substitute(tensorlist_name=arg),
                ]
                stmts_after_call += [
                    ENFORCE_SAME_TENSORLIST_STORAGE.substitute(tensorlist_name=arg),
                    ENFORCE_SAME_TENSORLIST_IMPL.substitute(tensorlist_name=arg),
                ]
            elif noref_cpp_type == ListCType(OptionalCType(BaseCType(tensorT))):
                stmts_before_call += [
                    SAVE_OPTIONALTENSORLIST_STORAGE.substitute(tensorlist_name=arg),
                    SAVE_OPTIONALTENSORLIST_IMPL.substitute(tensorlist_name=arg),
                ]
                stmts_after_call += [
                    ENFORCE_SAME_OPTIONALTENSORLIST_STORAGE.substitute(
                        tensorlist_name=arg
                    ),
                    ENFORCE_SAME_OPTIONALTENSORLIST_IMPL.substitute(
                        tensorlist_name=arg
                    ),
                ]
            elif noref_cpp_type == BaseCType(tensorT):
                stmts_before_call += [
                    SAVE_TENSOR_STORAGE.substitute(tensor_name=arg),
                    SAVE_TENSOR_IMPL.substitute(tensor_name=arg),
                ]
                stmts_after_call += [
                    ENFORCE_SAME_TENSOR_STORAGE.substitute(
                        tensor_name=arg, out_tensor_name=arg
                    ),
                    ENFORCE_SAME_TENSOR_IMPL.substitute(tensor_name=arg),
                ]

        assert (stmts_before_call and stmts_after_call) or (
            not stmts_before_call and not stmts_after_call
        )

        # Check properties of outputs (enforce (2), (3))
        if not f.func.kind() in (SchemaKind.inplace, SchemaKind.out):
            base_name = f.func.name.name.base  # TODO: should be str(f.func.name.name)?
            aliased_arg_name = ALL_VIEW_FUNCTIONS.get(base_name, None)
            if aliased_arg_name is not None:
                aliased_arg_name = unpacked_name(aliased_arg_name)
            for i, (ret, ret_name) in enumerate(
                zip(f.func.returns, cpp.return_names(f))
            ):
                noref_cpp_type = cpp.return_type(ret).remove_const_ref()
                if noref_cpp_type == BaseCType(tensorT):
                    if aliased_arg_name is not None:
                        assert (
                            i == 0
                        ), "Expect non-CompositeImplicitAutograd view function {base} to return single output"
                        stmts_after_call += [
                            ENFORCE_SAME_TENSOR_STORAGE.substitute(
                                tensor_name=aliased_arg_name, out_tensor_name=ret_name
                            )
                        ]
                    else:
                        if (
                            type_wrapper_name(f)
                            not in DONT_ENFORCE_STORAGE_IMPL_USE_COUNT
                        ):
                            stmts_after_call += [
                                ENFORCE_TENSOR_STORAGE_USE_COUNT_EQUALS_ONE.substitute(
                                    tensor_name=ret_name, fn_name=type_wrapper_name(f)
                                )
                            ]

                    if type_wrapper_name(f) not in DONT_ENFORCE_TENSOR_IMPL_USE_COUNT:
                        stmts_after_call += [
                            ENFORCE_TENSOR_IMPL_USE_COUNT_LT_OR_EQ_ONE.substitute(
                                tensor_name=ret_name, fn_name=type_wrapper_name(f)
                            )
                        ]

                # Currently we don't have any functions that return the following types, but
                # we should update the checks once we do
                elif noref_cpp_type == ListCType(OptionalCType(BaseCType(tensorT))):
                    raise AssertionError(
                        f"Please add use_count checks for {noref_cpp_type}"
                    )
                elif noref_cpp_type == BaseCType(tensorListT):
                    raise AssertionError(
                        f"Please add use_count checks for {noref_cpp_type}"
                    )

        if stmts_before_call and stmts_after_call:
            call = (
                RUN_ONLY_IN_DEBUG_MODE.substitute(statements=stmts_before_call)
                + call
                + RUN_ONLY_IN_DEBUG_MODE.substitute(statements=stmts_after_call)
            )
        return call

    def emit_call(f: NativeFunction, unpacked_bindings: List[Binding]) -> str:
        # We only care about adding `at::AutoDispatchBelowAutograd` guard for non-variable dispatch
        # (which corresponds to 'use_derived' strategy). The purpose of this guard is to make sure
        # the baseType operations still dispatch to non-Variable type, even if the arguments passed
        # in are now Variables.
        # See NOTE [ Treating Variables as non-Variables in type dispatch ] for details.
        unpacked_args = [b.name for b in unpacked_bindings]
        base_type_call = emit_dispatch_call(f, "self_", unpacked_args)

        if get_view_info(f) is not None or modifies_arguments(f):
            guard = "at::AutoDispatchBelowAutograd guard;"
        else:
            guard = "at::AutoDispatchBelowADInplaceOrView guard;"

        if not modifies_arguments(f) and not returns_void:
            call = DISPATCH_TO_NON_VAR_TYPE_WITH_TMP_RETURN_VALUES.substitute(
                base_type_call=base_type_call, tmp_var=TMP_VAR, guard=guard
            )

            call += wrap_output(f, unpacked_bindings, TMP_VAR)
        else:
            call = DISPATCH_TO_NON_VAR_TYPE_WITHOUT_RETURN_VALUES.substitute(
                base_type_call=base_type_call, guard=guard
            )
        call = check_tensorimpl_and_storage(call, unpacked_bindings)
        return call

    def emit_history() -> str:
        fn = "rebase" if modifies_arguments(f) and view_info is None else "set"
        output_names = [r.name for r in differentiable_outputs]
        # TODO: flatten allocates a std::vector, which could be expensive
        outs = CodeTemplate("flatten_tensor_args( ${outs} )").substitute(
            outs=output_names
        )
        return SET_HISTORY.substitute(fn=fn, differentiable_outputs=outs)

    def emit_save_outputs() -> str:
        if is_out_fn:
            # out functions don't currently support differentiation
            return ""
        if info is not None and info.has_derivatives:
            stmts = save_variables(info.all_saved_outputs, True)
            if len(stmts) == 0:
                return ""
            return CONDITIONAL.substitute(cond="grad_fn", statements=stmts)
        return ""

    def emit_any_requires_grad() -> List[str]:
        extra_condition = ""
        if fn.info and fn.info.output_differentiability_conditions:
            assert len(fn.info.output_differentiability_conditions) == 1
            extra_condition = f"_any_requires_grad &= ({fn.info.output_differentiability_conditions[0]});"
        return [
            SETUP_ANY_REQUIRES_GRAD.substitute(
                args_with_derivatives=[arg.name for arg in args_with_derivatives],
                extra_differentiability_conditions=extra_condition,
            )
        ]

    def get_any_has_forward_grad_name(var_names: Tuple[str, ...]) -> str:
        if len(var_names) == 1:
            return f"_any_has_forward_grad_{var_names[0]}"
        else:
            return f'_any_has_forward_grad_{"_".join(var_names)}'

    def emit_any_has_forward_grad() -> List[str]:
        content: List[str] = []
        for derivative in fw_derivatives:
            assert derivative.required_inputs_fw_grad is not None
            requires_fw_grad = " || ".join(
                [
                    FW_DERIVATIVE_CHECK_TEMPLATE.substitute(req_inp=inp.name)
                    for inp in differentiable_inputs
                    if inp.name in derivative.required_inputs_fw_grad
                ]
            )
            if not requires_fw_grad:
                # Handle functions like stack
                # For these, we don't unpack anything and always call the user function
                if not (
                    len(differentiable_inputs) == 1
                    and is_tensor_list_type(differentiable_inputs[0].type)
                ):
                    raise RuntimeError(
                        f'No differentiable input to "{name}" is a differentiable Tensor (as the provided '
                        "forward AD formula does not use any input tangent) even though a forward gradient "
                        "formula has been defined for it. This case should only happen for function that "
                        "take a single TensorList as input. All other cases are not supported right now."
                    )
                requires_fw_grad = "true"

            if fn.info and fn.info.output_differentiability_conditions:
                assert len(fn.info.output_differentiability_conditions) == 1
                requires_fw_grad = f"({fn.info.output_differentiability_conditions[0]}) && ({requires_fw_grad})"

            content.append(
                f"auto {get_any_has_forward_grad_name(derivative.var_names)} = {requires_fw_grad};\n"
                f"(void){get_any_has_forward_grad_name(derivative.var_names)};"
            )

        return content

    def emit_check_inplace() -> List[str]:
        if not inplace:
            return []
        return [
            f"check_inplace({arg.name}, _any_requires_grad);"
            for arg in differentiable_outputs
        ]

    def emit_fw_derivatives() -> List[str]:
        content: List[str] = []
        fw_grad_setters: List[str] = []
        for derivative in fw_derivatives:
            res = derivative.var_names
            if f.func.name.name.inplace:
                assert (
                    len(res) == 1
                ), "Expected number of outputs to be 1 if function is inplace"
                # TODO update this when inplace namings are unified
                res = ("self",)

            assert derivative.required_inputs_fw_grad is not None

            unpacked_arguments = ""
            for inp in differentiable_inputs:
                zeros_fn = (
                    "zeros"
                    if inplace and inp.name == "self"
                    else "_efficientzerotensor"
                )
                if inp.name in derivative.required_inputs_fw_grad:
                    unpacked_arguments += (
                        FW_DERIVATIVE_DEFINED_GRAD_TEMPLATE.substitute(
                            inp=inp.name, zeros_fn=zeros_fn
                        )
                    )
                if inp.name in (derivative.required_inputs_primal or []):
                    unpacked_arguments += (
                        FW_DERIVATIVE_DEFINED_PRIMAL_TEMPLATE.substitute(inp=inp.name)
                    )
            if derivative.required_original_self_value:
                unpacked_arguments += FW_DERIVATIVE_DEFINED_GRAD_TEMPLATE.substitute(
                    inp="original_self", zeros_fn=zeros_fn
                )
                unpacked_arguments += FW_DERIVATIVE_DEFINED_PRIMAL_TEMPLATE.substitute(
                    inp="original_self"
                )
            elif inplace and derivative.is_reusing_outplace_formula:
                # The gradient wasn't already cloned, do it if grad mode is enabled
                unpacked_arguments += (
                    "self_t = GradMode::is_enabled() ? self_t.clone() : self_t;"
                )

            if inplace:
                is_inplace_str = "true"
            else:
                is_inplace_str = "false"

            if all(
                (isinstance(var_type, BaseType) and var_type.is_tensor_like())
                for var_type in derivative.var_types
            ):
                # Is there a way to get from BaseType to BaseCType
                if len(derivative.var_types) == 1:
                    opt_res_grad_type = OptionalCType(BaseCType(tensorT)).cpp_type()
                    fw_grad_setters.append(
                        FW_DERIVATIVE_SETTER_TENSOR.substitute(
                            out_arg=res[0], is_inplace=is_inplace_str
                        )
                    )
                else:
                    tuple_type = TupleCType(
                        [BaseCType(tensorT)] * len(derivative.var_types)
                    )
                    opt_res_grad_type = OptionalCType(tuple_type).cpp_type()
                    for idx, single_res in enumerate(res):
                        fw_grad_setters.append(
                            FW_DERIVATIVE_SETTER_MULTI_OUTPUT.substitute(
                                idx=idx, all_res="_".join(res), out_arg=single_res
                            )
                        )
            elif (
                isinstance(derivative.var_types[0], ListType)
                and derivative.var_types[0].is_tensor_like()
            ):
                assert (
                    len(derivative.var_types) == 1
                ), "Expected number of outputs to be 1 if function returns ListType"
                opt_res_grad_type = OptionalCType(
                    VectorCType(BaseCType(tensorT))
                ).cpp_type()
                fw_grad_setters.append(
                    FW_DERIVATIVE_SETTER_TENSOR_LIST.substitute(
                        out_arg=res[0], is_inplace=is_inplace_str
                    )
                )
            else:
                raise RuntimeError("Unsupported output type for forward derivative")

            fw_grad_opt_definition = (
                f"{opt_res_grad_type} {'_'.join(res)}_new_fw_grad_opt = c10::nullopt;"
            )

            # View ops create fw_grad that already is a view of the base's fw_grad so just use that
            content.append(
                FW_DERIVATIVE_TEMPLATE.substitute(
                    fw_grad_opt_definition=fw_grad_opt_definition,
                    requires_fw_grad=get_any_has_forward_grad_name(
                        derivative.var_names
                    ),
                    formula=derivative.formula,
                    out_arg="_".join(res),
                    unpacked_arguments=unpacked_arguments,
                )
            )

        # Set all the grads at the end to avoid: https://github.com/pytorch/pytorch/issues/67367
        content.append("\n".join(fw_grad_setters))
        return content

    def emit_forbid_fw_derivatives(is_out_fn: bool = False) -> str:
        def get_msg() -> str:
            if is_out_fn:
                msg = "because it is an out= function"
            else:
                msg = (
                    "because it has not been implemented yet.\\nPlease file an issue "
                    "to PyTorch at https://github.com/pytorch/pytorch/issues/new?template=feature-request.yml "
                    "so that we can prioritize its implementation."
                )
            return msg

        res = ""
        to_check: List[str] = []
        for inp in list(
            mapMaybe(
                gen_differentiable_input,
                f.func.arguments.non_out + list(f.func.arguments.out),  # type: ignore[operator]
            )
        ):
            if is_tensor_type(inp.type):
                to_check.append(
                    FW_DERIVATIVE_CHECK_TEMPLATE.substitute(req_inp=inp.name)
                )
            elif is_tensor_list_type(inp.type):
                cond = FW_DERIVATIVE_CHECK_TEMPLATE.substitute(req_inp="_t")
                res += FW_DERIVATIVE_FORBID_LIST_TEMPLATE.substitute(
                    arg=inp.name, cond=cond, name=name, msg=get_msg()
                )
            else:
                raise RuntimeError(
                    f'Unsupported input type for "{name}" when forbidding forward AD usage.'
                )

        if len(to_check) > 0:
            cond = " || ".join(to_check)
            res += FW_DERIVATIVE_FORBID_TEMPLATE.substitute(
                cond=cond, name=name, msg=get_msg()
            )
        return res

    body: List[str] = []
    unpack_args_stats, unpacked_bindings = unpack_args(f)

    body.extend(unpack_args_stats)
    if requires_derivative:
        body.extend(emit_any_requires_grad())
        body.extend(emit_any_has_forward_grad())
        body.extend(emit_check_inplace())
        body.extend(emit_original_self_definition())
        body.extend(setup_derivative(differentiable_inputs))
    body.append(declare_returned_variables(f))

    body.append(emit_call(f, unpacked_bindings))
    if requires_derivative:
        # set_flags has to appear after version_counter, because rebase_history
        # requires that the counter is incremented before it is called
        body.append(emit_history())
        body.extend(emit_check_if_in_complex_autograd_allowlist())

    if is_out_fn:
        body.append(emit_forbid_fw_derivatives(is_out_fn=True))
    else:
        if requires_derivative:
            body.extend(emit_fw_derivatives())
            if len(fw_derivatives) == 0:
                body.append(emit_forbid_fw_derivatives())
            else:
                assert sum(
                    len(derivative.var_names) for derivative in fw_derivatives
                ) == len(differentiable_outputs), (
                    "Expected the number of forward derivatives implemented to match the "
                    "number of differentiable outputs. NB: This only applies when at least "
                    "one forward derivative is implemented. Not implementing any forward "
                    "derivatives is also okay, and we would require inputs to the op to "
                    "not have associated tangents in that case."
                )

    if requires_derivative:
        # Save only after the forward AD has been set up
        body.append(emit_save_outputs())

    if base_name in RESET_GRAD_ACCUMULATOR:
        # `inplace` implies that there is exactly one output named `self`,
        # so we can keep the generated code easy. If you need to
        # `reset_grad_accumulator` in an operator that's not `inplace`, you can
        # remove this assert but the code generation will get more elaborate
        assert inplace
        body.append("reset_grad_accumulator(self);")
    if not returns_void:
        body.append(f"return {get_return_value(f)};")
    return body<|MERGE_RESOLUTION|>--- conflicted
+++ resolved
@@ -329,12 +329,8 @@
     "im2col",
     "im2col_backward",
     "cholesky_inverse",
-<<<<<<< HEAD
-    'linalg_lu',
-    'linalg_lu_solve',
-=======
     "linalg_lu",
->>>>>>> 8d7618b2
+    "linalg_lu_solve",
 }
 
 GRADIENT_IMPLEMENTED_FOR_SPARSE_COMPLEX = {
