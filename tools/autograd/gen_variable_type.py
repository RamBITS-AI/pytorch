--- conflicted
+++ resolved
@@ -332,13 +332,10 @@
     "to_sparse",
     "sparse_sampled_addmm",
     "linalg_lu",
-<<<<<<< HEAD
+    "pixel_shuffle",
+    "pixel_unshuffle",
     "linalg_lu_solve",
     "_linalg_solve",
-=======
-    "pixel_shuffle",
-    "pixel_unshuffle",
->>>>>>> 3b237529
 }
 
 GRADIENT_IMPLEMENTED_FOR_SPARSE_COMPLEX = {
