--- conflicted
+++ resolved
@@ -329,15 +329,12 @@
     "im2col",
     "im2col_backward",
     "cholesky_inverse",
-<<<<<<< HEAD
-    "pixel_shuffle",
-    "pixel_unshuffle",
-=======
     "to_sparse",
     "sparse_sampled_addmm",
     "linalg_lu",
     "linalg_lu_solve",
->>>>>>> b1207013
+    "pixel_shuffle",
+    "pixel_unshuffle",
 }
 
 GRADIENT_IMPLEMENTED_FOR_SPARSE_COMPLEX = {
