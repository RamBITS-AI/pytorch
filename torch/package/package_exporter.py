import torch
from torch.types import Storage
from ._zip_file_torchscript import TorchScriptPackageZipFileWriter
from torch.serialization import location_tag, normalize_storage_type
from .package_exporter_no_torch import PackageExporter as DefaultPackageExporter
from .importer import sys_importer, Importer
from typing import (
    cast,
    BinaryIO,
    Sequence,
    Union,
)
<<<<<<< HEAD

import torch
from torch.serialization import location_tag, normalize_storage_type
from torch.types import Storage
from torch.utils.hooks import RemovableHandle

from ._digraph import DiGraph
from ._importlib import _normalize_path
from ._mangling import demangle, is_mangled
from ._package_pickler import create_pickler
from ._stdlib import is_stdlib_module
from ._zip_file import PackageZipFileWriter
from ._zip_file_torchscript import TorchScriptPackageZipFileWriter
from .find_file_dependencies import find_files_source_depends_on
from .glob_group import GlobGroup, GlobPattern
from .importer import Importer, OrderedImporter, sys_importer

_gate_torchscript_serialization = True

ActionHook = Callable[["PackageExporter", str], None]


class _ModuleProviderAction(Enum):
    """Represents one of the actions that :class:`PackageExporter` can take on a module.

    See :meth:`PackageExporter.extern` and friends for a description of what the actions do.
    """

    INTERN = 1
    EXTERN = 2
    MOCK = 3
    DENY = 4
    # Special case: when a module is mocked, PackageExporter writes out a
    # `_mock` module that implements our mocking stubs. If we re-package code,
    # we may encounter a `_mock` module from the original package. If we do,
    # just ignore it and write a `_mock` module once.
    REPACKAGED_MOCK_MODULE = 5
    # Special case: PackageImporter adds a fake module
    # (`torch_package_importer`) that allows packaged code to access it. Don't
    # re-export this.
    SKIP = 6


class PackagingErrorReason(Enum):
    """Listing of different reasons a dependency may fail to package.

    This enum is used to provide good error messages when
    :class:`PackagingError` is raised.
    """

    def __repr__(self):
        return "<%s.%s>" % (self.__class__.__name__, self.name)

    IS_EXTENSION_MODULE = (
        "Module is a C extension module. torch.package supports Python modules only."
    )
    NO_DUNDER_FILE = "Module had no __file__ defined."
    SOURCE_FILE_NOT_FOUND = (
        "Module had a __file__, but we could not find it in your filesystem."
    )
    DEPENDENCY_RESOLUTION_FAILED = "Dependency resolution failed."
    NO_ACTION = (
        "Module did not match against any action pattern. Extern, mock, or intern it."
    )
    DENIED = "Module was denied by a pattern."
    MOCKED_BUT_STILL_USED = (
        "Module was mocked out, but is still being used in the package. "
        "Please intern or extern the mocked modules if objects are supposed to be in "
        "the package."
    )


@dataclass
class _PatternInfo:
    """Holds :class:`PackageExporter`-specific info about how to execute matches against"""

    # What action to take on a module that matches this pattern.
    action: _ModuleProviderAction
    # The value of `allow_empty` the user gave when specifying the pattern.
    allow_empty: bool
    # Whether this pattern has been matched during packaging.
    was_matched: bool

    def __init__(self, action, allow_empty):
        self.action = action
        self.allow_empty = allow_empty
        self.was_matched = False


class EmptyMatchError(Exception):
    """This is an exception that is thrown when a mock or extern is marked as
    ``allow_empty=False``, and is not matched with any module during packaging.
    """

    pass


class PackagingError(Exception):
    """This exception is raised when there is an issue with exporting a package.
    ``PackageExporter`` will attempt to gather up all the errors and present
    them to you at once.
    """

    def __init__(self, dependency_graph: DiGraph):
        # Group errors by reason.
        broken: Dict[PackagingErrorReason, List[str]] = defaultdict(list)
        for module_name, attrs in dependency_graph.nodes.items():
            error = attrs.get("error")
            if error is None:
                continue
            if error == PackagingErrorReason.NO_ACTION:
                assert "action" not in attrs
            broken[error].append(module_name)

        message = io.StringIO()
        message.write("\n")

        for reason, module_names in broken.items():
            message.write(f"* {reason.value}\n")
            for module_name in module_names:
                message.write(f"    {module_name}\n")

                # Print additional context if it's provided.
                error_context = dependency_graph.nodes[module_name].get("error_context")
                if error_context is not None:
                    message.write(f"      Context: {error_context}\n")

        # Save the dependency graph so that tooling can get at it.
        self.dependency_graph = dependency_graph
        super().__init__(message.getvalue())


class PackageExporter:
    """Exporters allow you to write packages of code, pickled Python data, and
    arbitrary binary and text resources into a self-contained package.

    Imports can load this code in a hermetic way, such that code is loaded
    from the package rather than the normal Python import system. This allows
    for the packaging of PyTorch model code and data so that it can be run
    on a server or used in the future for transfer learning.

    The code contained in packages is copied file-by-file from the original
    source when it is created, and the file format is a specially organized
    zip file. Future users of the package can unzip the package, and edit the code
    in order to perform custom modifications to it.

    The importer for packages ensures that code in the module can only be loaded from
    within the package, except for modules explicitly listed as external using :meth:`extern`.
    The file ``extern_modules`` in the zip archive lists all the modules that a package externally depends on.
    This prevents "implicit" dependencies where the package runs locally because it is importing
    a locally-installed package, but then fails when the package is copied to another machine.
=======
from pathlib import Path
>>>>>>> caf0c2a67c (remove need for torch in torch.package)

class PackageExporter(DefaultPackageExporter):
    """
    A package exporter for specialized functionality for torch. Specifically it uses the optimizations
    of torch's storage in order to not duplicate tensors.
    """
    def __init__(
        self,
        f: Union[str, Path, BinaryIO],
<<<<<<< HEAD
        importer: Union[Importer, Sequence[Importer]] = sys_importer,
        zip_file_writer_type: Type[
            PackageZipFileWriter
        ] = TorchScriptPackageZipFileWriter,
    ):
        """
        Create an exporter.

        Args:
            f: The location to export to. Can be a  ``string``/``Path`` object containing a filename
                or a binary I/O object.
            importer: If a single Importer is passed, use that to search for modules.
                If a sequence of importers are passsed, an ``OrderedImporter`` will be constructed out of them.
            zip_file_writer_type: A subclass of PackageZipFileWriter which would be used to instantiate the zip file writer
        """

        self.zip_file = zip_file_writer_type(f)

        self._written_files: Set[str] = set()

        self.serialized_reduces: Dict[int, Any] = {}

        # A graph tracking all the modules and pickle objects added to this
        # package and the dependencies between them.
        # - Each node is a module name (or a pickle name that looks like '<foo.obj.pkl>')
        # - Each directed edge (u, v) means u depends on v.
        # - Nodes may contain metadata that describe how to write the thing to the zipfile.
        self.dependency_graph = DiGraph()

        # These are OrderedDicts for compatibility with RemovableHandle.
        # Generic OrderedDict type annotations are not present until 3.7.
        # The real type signature is OrderedDict[int, Callable[[PackageExporter, str], None]]
        self._extern_hooks: OrderedDict = OrderedDict()
        self._mock_hooks: OrderedDict = OrderedDict()
        self._intern_hooks: OrderedDict = OrderedDict()
        if isinstance(importer, Importer):
            self.importer = importer
        else:
            if not isinstance(importer, collections.abc.Sequence):
                raise TypeError(
                    "importer arg should be an Importer or a sequence of Importers, "
                    f"got {type(importer)} instead."
                )
            self.importer = OrderedImporter(*importer)

        self.patterns: Dict[GlobGroup, _PatternInfo] = {}
        self._unique_id = 0

    def save_source_file(
        self, module_name: str, file_or_directory: str, dependencies=True
    ):
        """Adds the local file system ``file_or_directory`` to the source package to provide the code
        for ``module_name``.

        Args:
            module_name (str): e.g. ``"my_package.my_subpackage"``, code will be saved to provide code for this package.
            file_or_directory (str): the path to a file or directory of code. When a directory, all python files in the directory
                are recursively copied using :meth:`save_source_file`. If a file is named ``"/__init__.py"`` the code is treated
                as a package.
            dependencies (bool, optional): If ``True``, we scan the source for dependencies.
        """
        path = Path(file_or_directory)
        if path.is_dir():
            to_save = []  # list of tuples with arguments to save_source_string
            module_path = module_name.replace(".", "/")
            for filename in path.glob("**/*.py"):
                relative_path = filename.relative_to(path).as_posix()
                archivename = module_path + "/" + relative_path
                submodule_name = None
                if filename.name == "__init__.py":
                    submodule_name = archivename[: -len("/__init__.py")].replace(
                        "/", "."
                    )
                    is_package = True
                else:
                    submodule_name = archivename[: -len(".py")].replace("/", ".")
                    is_package = False

                # we delay the call to save_source_string so that we record all the source files
                # being provided by this directory structure _before_ attempting to resolve the dependencies
                # on the source. This makes sure we don't try to copy over modules that will just get
                # overwritten by this directory blob
                to_save.append(
                    (
                        submodule_name,
                        _read_file(str(filename)),
                        is_package,
                        dependencies,
                    )
                )

            for item in to_save:
                self.save_source_string(*item)
        else:
            is_package = path.name == "__init__.py"
            self.save_source_string(
                module_name,
                _read_file(file_or_directory),
                is_package,
                dependencies,
            )

    def get_unique_id(self) -> str:
        """Get an id. This id is guaranteed to only be handed out once for this package."""
        ret = str(self._unique_id)
        self._unique_id += 1
        return ret

    def _get_dependencies(
        self, src: str, module_name: str, is_package: bool
    ) -> List[str]:
        """Return all modules that this source code depends on.

        Dependencies are found by scanning the source code for import-like statements.

        Arguments:
            src: The Python source code to analyze for dependencies.
            module_name: The name of the module that ``src`` corresponds to.
            is_package: Whether this module should be treated as a package.
                See :py:meth:`save_source_string` for more info.

        Returns:
            A list containing modules detected as direct dependencies in
            ``src``.  The items in the list are guaranteed to be unique.
        """
        package_name = (
            module_name if is_package else module_name.rsplit(".", maxsplit=1)[0]
        )
        try:
            dep_pairs = find_files_source_depends_on(src, package_name)
        except Exception as e:
            self.dependency_graph.add_node(
                module_name,
                error=PackagingErrorReason.DEPENDENCY_RESOLUTION_FAILED,
                error_context=str(e),
            )
            return []

        # Use a dict to get uniquing but also deterministic order
        dependencies = {}
        for dep_module_name, dep_module_obj in dep_pairs:
            # handle the case where someone did something like `from pack import sub`
            # where `sub` is a submodule. In this case we don't have to save pack, just sub.
            # this ensures we don't pick up additional dependencies on pack.
            # However, in the case where `sub` is not a submodule but an object, then we do have
            # to save pack.
            if dep_module_obj is not None:
                possible_submodule = f"{dep_module_name}.{dep_module_obj}"
                if self._module_exists(possible_submodule):
                    dependencies[possible_submodule] = True
                    # we don't need to save `pack`
                    continue
            if self._module_exists(dep_module_name):
                dependencies[dep_module_name] = True

        return list(dependencies.keys())

    def save_source_string(
        self,
        module_name: str,
        src: str,
        is_package: bool = False,
        dependencies: bool = True,
    ):
        """Adds ``src`` as the source code for ``module_name`` in the exported package.

        Args:
            module_name (str): e.g. ``my_package.my_subpackage``, code will be saved to provide code for this package.
            src (str): The Python source code to save for this package.
            is_package (bool, optional): If ``True``, this module is treated as a package. Packages are allowed to have submodules
                (e.g. ``my_package.my_subpackage.my_subsubpackage``), and resources can be saved inside them. Defaults to ``False``.
            dependencies (bool, optional): If ``True``, we scan the source for dependencies.
        """
        self.dependency_graph.add_node(
            module_name,
            source=src,
            is_package=is_package,
            provided=True,
            action=_ModuleProviderAction.INTERN,
        )

        if dependencies:
            deps = self._get_dependencies(src, module_name, is_package)

            for dep in deps:
                self.dependency_graph.add_edge(module_name, dep)
                self.add_dependency(dep)

    def _write_source_string(
        self,
        module_name: str,
        src: str,
        is_package: bool = False,
    ):
        """Write ``src`` as the source code for ``module_name`` in the zip archive.

        Arguments are otherwise the same as for :meth:`save_source_string`.
        """
        extension = "/__init__.py" if is_package else ".py"
        filename = module_name.replace(".", "/") + extension

        self._write(filename, src)

    def _import_module(self, module_name: str):
        try:
            return self.importer.import_module(module_name)
        except ModuleNotFoundError as e:
            if not is_mangled(module_name):
                raise
            msg = (
                f"Module not found: '{module_name}'. Make sure the PackageImporter that "
                "created this module is present in `self.importer`"
            )
            raise ModuleNotFoundError(msg) from None

    def _module_exists(self, module_name: str) -> bool:
        try:
            self._import_module(module_name)
            return True
        except Exception:
            return False

    def _get_source_of_module(self, module: types.ModuleType) -> Optional[str]:
        filename = getattr(module, "__file__", None)
        result = (
            None
            if filename is None or not filename.endswith(".py")
            else linecache.getlines(filename, module.__dict__)
        )

        if result is None:
            return None

        return "".join(result)

    def add_dependency(self, module_name: str, dependencies=True):
        """Given a module, add it to the dependency graph according to patterns
        specified by the user.
        """
        if (
            module_name in self.dependency_graph
            and self.dependency_graph.nodes[module_name].get("provided") is True
        ):
            return

        # Special case: PackageImporter provides a special module called
        # `torch_package_importer` that allows packaged modules to reference
        # their PackageImporter. We don't want to re-export this.
        if module_name == "torch_package_importer":
            self.dependency_graph.add_node(
                module_name,
                action=_ModuleProviderAction.SKIP,
                provided=True,
            )
            return

        if module_name == "_mock":
            self.dependency_graph.add_node(
                module_name,
                action=_ModuleProviderAction.REPACKAGED_MOCK_MODULE,
                provided=True,
            )
            return

        if self._can_implicitly_extern(module_name):
            self.dependency_graph.add_node(
                module_name, action=_ModuleProviderAction.EXTERN, provided=True
            )
            return

        for pattern, pattern_info in self.patterns.items():
            if pattern.matches(module_name):
                pattern_info.was_matched = True
                self.dependency_graph.add_node(
                    module_name, action=pattern_info.action, provided=True
                )

                if pattern_info.action == _ModuleProviderAction.DENY:
                    # Requiring a denied module just adds an error to the graph.
                    self.dependency_graph.add_node(
                        module_name, error=PackagingErrorReason.DENIED
                    )

                # If we are interning this module, we need to retrieve its
                # dependencies and package those as well.
                if pattern_info.action == _ModuleProviderAction.INTERN:
                    self._intern_module(module_name, dependencies)
                return

        # No patterns have matched. Explicitly add this as an error.
        self.dependency_graph.add_node(
            module_name, error=PackagingErrorReason.NO_ACTION
        )

    def save_module(self, module_name: str, dependencies=True):
        """Save the code for ``module`` into the package. Code for the module is resolved using the ``importers`` path to find the
        module object, and then using its ``__file__`` attribute to find the source code.

        Args:
            module_name (str): e.g. ``my_package.my_subpackage``, code will be saved to provide code
                for this package.
            dependencies (bool, optional): If ``True``, we scan the source for dependencies.
        """
        if not isinstance(module_name, str):
            raise TypeError(
                "save_module() expects a string input, did you perhaps mean to pass `__name__`?"
            )

        self._intern_module(module_name, dependencies)

    def _intern_module(
        self,
        module_name: str,
        dependencies: bool,
=======
        importer: Union[Importer, Sequence[Importer]] = sys_importer
>>>>>>> caf0c2a67c (remove need for torch in torch.package)
    ):

        super(PackageExporter, self).__init__(f, importer, zip_file_writer_type=TorchScriptPackageZipFileWriter)


    def persistent_id(self, obj):
        assert isinstance(self.zip_file, TorchScriptPackageZipFileWriter)
        # needed for 'storage' typename which is a way in which torch models are saved
        if torch.is_storage(obj) or isinstance(obj, torch.storage._TypedStorage):
            if isinstance(obj, torch.storage._TypedStorage):
                # TODO: Once we decide to break serialization FC, we can
                # remove this case
                storage = obj._storage
                storage_type_str = obj.pickle_storage_type()
                storage_type = getattr(torch, storage_type_str)
                dtype = obj.dtype
                storage_numel = obj.size()

            else:
                storage = obj
                storage_type = normalize_storage_type(type(storage))
                dtype = torch.uint8
                storage_numel = storage.nbytes()

            storage = cast(Storage, storage)
            location = location_tag(storage)

            # serialize storage if not already written
            storage_present = self.zip_file.storage_context.has_storage(storage)
            storage_id = self.zip_file.storage_context.get_or_add_storage(storage)
            if not storage_present:
                if storage.device.type != "cpu":
                    storage = storage.cpu()
                num_bytes = storage.nbytes()
                self.zip_file.write_record(
                    f".data/{storage_id}.storage", storage.data_ptr(), num_bytes
                )
            return ("storage", storage_type, storage_id, location, storage_numel)
        return None<|MERGE_RESOLUTION|>--- conflicted
+++ resolved
@@ -1,501 +1,35 @@
-import torch
-from torch.types import Storage
-from ._zip_file_torchscript import TorchScriptPackageZipFileWriter
-from torch.serialization import location_tag, normalize_storage_type
-from .package_exporter_no_torch import PackageExporter as DefaultPackageExporter
-from .importer import sys_importer, Importer
+from pathlib import Path
 from typing import (
     cast,
     BinaryIO,
     Sequence,
     Union,
 )
-<<<<<<< HEAD
 
 import torch
 from torch.serialization import location_tag, normalize_storage_type
 from torch.types import Storage
-from torch.utils.hooks import RemovableHandle
 
-from ._digraph import DiGraph
-from ._importlib import _normalize_path
-from ._mangling import demangle, is_mangled
-from ._package_pickler import create_pickler
-from ._stdlib import is_stdlib_module
-from ._zip_file import PackageZipFileWriter
 from ._zip_file_torchscript import TorchScriptPackageZipFileWriter
-from .find_file_dependencies import find_files_source_depends_on
-from .glob_group import GlobGroup, GlobPattern
-from .importer import Importer, OrderedImporter, sys_importer
+from .importer import sys_importer, Importer
+from .package_exporter_no_torch import PackageExporter as DefaultPackageExporter
 
-_gate_torchscript_serialization = True
-
-ActionHook = Callable[["PackageExporter", str], None]
-
-
-class _ModuleProviderAction(Enum):
-    """Represents one of the actions that :class:`PackageExporter` can take on a module.
-
-    See :meth:`PackageExporter.extern` and friends for a description of what the actions do.
-    """
-
-    INTERN = 1
-    EXTERN = 2
-    MOCK = 3
-    DENY = 4
-    # Special case: when a module is mocked, PackageExporter writes out a
-    # `_mock` module that implements our mocking stubs. If we re-package code,
-    # we may encounter a `_mock` module from the original package. If we do,
-    # just ignore it and write a `_mock` module once.
-    REPACKAGED_MOCK_MODULE = 5
-    # Special case: PackageImporter adds a fake module
-    # (`torch_package_importer`) that allows packaged code to access it. Don't
-    # re-export this.
-    SKIP = 6
-
-
-class PackagingErrorReason(Enum):
-    """Listing of different reasons a dependency may fail to package.
-
-    This enum is used to provide good error messages when
-    :class:`PackagingError` is raised.
-    """
-
-    def __repr__(self):
-        return "<%s.%s>" % (self.__class__.__name__, self.name)
-
-    IS_EXTENSION_MODULE = (
-        "Module is a C extension module. torch.package supports Python modules only."
-    )
-    NO_DUNDER_FILE = "Module had no __file__ defined."
-    SOURCE_FILE_NOT_FOUND = (
-        "Module had a __file__, but we could not find it in your filesystem."
-    )
-    DEPENDENCY_RESOLUTION_FAILED = "Dependency resolution failed."
-    NO_ACTION = (
-        "Module did not match against any action pattern. Extern, mock, or intern it."
-    )
-    DENIED = "Module was denied by a pattern."
-    MOCKED_BUT_STILL_USED = (
-        "Module was mocked out, but is still being used in the package. "
-        "Please intern or extern the mocked modules if objects are supposed to be in "
-        "the package."
-    )
-
-
-@dataclass
-class _PatternInfo:
-    """Holds :class:`PackageExporter`-specific info about how to execute matches against"""
-
-    # What action to take on a module that matches this pattern.
-    action: _ModuleProviderAction
-    # The value of `allow_empty` the user gave when specifying the pattern.
-    allow_empty: bool
-    # Whether this pattern has been matched during packaging.
-    was_matched: bool
-
-    def __init__(self, action, allow_empty):
-        self.action = action
-        self.allow_empty = allow_empty
-        self.was_matched = False
-
-
-class EmptyMatchError(Exception):
-    """This is an exception that is thrown when a mock or extern is marked as
-    ``allow_empty=False``, and is not matched with any module during packaging.
-    """
-
-    pass
-
-
-class PackagingError(Exception):
-    """This exception is raised when there is an issue with exporting a package.
-    ``PackageExporter`` will attempt to gather up all the errors and present
-    them to you at once.
-    """
-
-    def __init__(self, dependency_graph: DiGraph):
-        # Group errors by reason.
-        broken: Dict[PackagingErrorReason, List[str]] = defaultdict(list)
-        for module_name, attrs in dependency_graph.nodes.items():
-            error = attrs.get("error")
-            if error is None:
-                continue
-            if error == PackagingErrorReason.NO_ACTION:
-                assert "action" not in attrs
-            broken[error].append(module_name)
-
-        message = io.StringIO()
-        message.write("\n")
-
-        for reason, module_names in broken.items():
-            message.write(f"* {reason.value}\n")
-            for module_name in module_names:
-                message.write(f"    {module_name}\n")
-
-                # Print additional context if it's provided.
-                error_context = dependency_graph.nodes[module_name].get("error_context")
-                if error_context is not None:
-                    message.write(f"      Context: {error_context}\n")
-
-        # Save the dependency graph so that tooling can get at it.
-        self.dependency_graph = dependency_graph
-        super().__init__(message.getvalue())
-
-
-class PackageExporter:
-    """Exporters allow you to write packages of code, pickled Python data, and
-    arbitrary binary and text resources into a self-contained package.
-
-    Imports can load this code in a hermetic way, such that code is loaded
-    from the package rather than the normal Python import system. This allows
-    for the packaging of PyTorch model code and data so that it can be run
-    on a server or used in the future for transfer learning.
-
-    The code contained in packages is copied file-by-file from the original
-    source when it is created, and the file format is a specially organized
-    zip file. Future users of the package can unzip the package, and edit the code
-    in order to perform custom modifications to it.
-
-    The importer for packages ensures that code in the module can only be loaded from
-    within the package, except for modules explicitly listed as external using :meth:`extern`.
-    The file ``extern_modules`` in the zip archive lists all the modules that a package externally depends on.
-    This prevents "implicit" dependencies where the package runs locally because it is importing
-    a locally-installed package, but then fails when the package is copied to another machine.
-=======
-from pathlib import Path
->>>>>>> caf0c2a67c (remove need for torch in torch.package)
 
 class PackageExporter(DefaultPackageExporter):
     """
     A package exporter for specialized functionality for torch. Specifically it uses the optimizations
     of torch's storage in order to not duplicate tensors.
     """
+
     def __init__(
         self,
         f: Union[str, Path, BinaryIO],
-<<<<<<< HEAD
         importer: Union[Importer, Sequence[Importer]] = sys_importer,
-        zip_file_writer_type: Type[
-            PackageZipFileWriter
-        ] = TorchScriptPackageZipFileWriter,
-    ):
-        """
-        Create an exporter.
-
-        Args:
-            f: The location to export to. Can be a  ``string``/``Path`` object containing a filename
-                or a binary I/O object.
-            importer: If a single Importer is passed, use that to search for modules.
-                If a sequence of importers are passsed, an ``OrderedImporter`` will be constructed out of them.
-            zip_file_writer_type: A subclass of PackageZipFileWriter which would be used to instantiate the zip file writer
-        """
-
-        self.zip_file = zip_file_writer_type(f)
-
-        self._written_files: Set[str] = set()
-
-        self.serialized_reduces: Dict[int, Any] = {}
-
-        # A graph tracking all the modules and pickle objects added to this
-        # package and the dependencies between them.
-        # - Each node is a module name (or a pickle name that looks like '<foo.obj.pkl>')
-        # - Each directed edge (u, v) means u depends on v.
-        # - Nodes may contain metadata that describe how to write the thing to the zipfile.
-        self.dependency_graph = DiGraph()
-
-        # These are OrderedDicts for compatibility with RemovableHandle.
-        # Generic OrderedDict type annotations are not present until 3.7.
-        # The real type signature is OrderedDict[int, Callable[[PackageExporter, str], None]]
-        self._extern_hooks: OrderedDict = OrderedDict()
-        self._mock_hooks: OrderedDict = OrderedDict()
-        self._intern_hooks: OrderedDict = OrderedDict()
-        if isinstance(importer, Importer):
-            self.importer = importer
-        else:
-            if not isinstance(importer, collections.abc.Sequence):
-                raise TypeError(
-                    "importer arg should be an Importer or a sequence of Importers, "
-                    f"got {type(importer)} instead."
-                )
-            self.importer = OrderedImporter(*importer)
-
-        self.patterns: Dict[GlobGroup, _PatternInfo] = {}
-        self._unique_id = 0
-
-    def save_source_file(
-        self, module_name: str, file_or_directory: str, dependencies=True
-    ):
-        """Adds the local file system ``file_or_directory`` to the source package to provide the code
-        for ``module_name``.
-
-        Args:
-            module_name (str): e.g. ``"my_package.my_subpackage"``, code will be saved to provide code for this package.
-            file_or_directory (str): the path to a file or directory of code. When a directory, all python files in the directory
-                are recursively copied using :meth:`save_source_file`. If a file is named ``"/__init__.py"`` the code is treated
-                as a package.
-            dependencies (bool, optional): If ``True``, we scan the source for dependencies.
-        """
-        path = Path(file_or_directory)
-        if path.is_dir():
-            to_save = []  # list of tuples with arguments to save_source_string
-            module_path = module_name.replace(".", "/")
-            for filename in path.glob("**/*.py"):
-                relative_path = filename.relative_to(path).as_posix()
-                archivename = module_path + "/" + relative_path
-                submodule_name = None
-                if filename.name == "__init__.py":
-                    submodule_name = archivename[: -len("/__init__.py")].replace(
-                        "/", "."
-                    )
-                    is_package = True
-                else:
-                    submodule_name = archivename[: -len(".py")].replace("/", ".")
-                    is_package = False
-
-                # we delay the call to save_source_string so that we record all the source files
-                # being provided by this directory structure _before_ attempting to resolve the dependencies
-                # on the source. This makes sure we don't try to copy over modules that will just get
-                # overwritten by this directory blob
-                to_save.append(
-                    (
-                        submodule_name,
-                        _read_file(str(filename)),
-                        is_package,
-                        dependencies,
-                    )
-                )
-
-            for item in to_save:
-                self.save_source_string(*item)
-        else:
-            is_package = path.name == "__init__.py"
-            self.save_source_string(
-                module_name,
-                _read_file(file_or_directory),
-                is_package,
-                dependencies,
-            )
-
-    def get_unique_id(self) -> str:
-        """Get an id. This id is guaranteed to only be handed out once for this package."""
-        ret = str(self._unique_id)
-        self._unique_id += 1
-        return ret
-
-    def _get_dependencies(
-        self, src: str, module_name: str, is_package: bool
-    ) -> List[str]:
-        """Return all modules that this source code depends on.
-
-        Dependencies are found by scanning the source code for import-like statements.
-
-        Arguments:
-            src: The Python source code to analyze for dependencies.
-            module_name: The name of the module that ``src`` corresponds to.
-            is_package: Whether this module should be treated as a package.
-                See :py:meth:`save_source_string` for more info.
-
-        Returns:
-            A list containing modules detected as direct dependencies in
-            ``src``.  The items in the list are guaranteed to be unique.
-        """
-        package_name = (
-            module_name if is_package else module_name.rsplit(".", maxsplit=1)[0]
-        )
-        try:
-            dep_pairs = find_files_source_depends_on(src, package_name)
-        except Exception as e:
-            self.dependency_graph.add_node(
-                module_name,
-                error=PackagingErrorReason.DEPENDENCY_RESOLUTION_FAILED,
-                error_context=str(e),
-            )
-            return []
-
-        # Use a dict to get uniquing but also deterministic order
-        dependencies = {}
-        for dep_module_name, dep_module_obj in dep_pairs:
-            # handle the case where someone did something like `from pack import sub`
-            # where `sub` is a submodule. In this case we don't have to save pack, just sub.
-            # this ensures we don't pick up additional dependencies on pack.
-            # However, in the case where `sub` is not a submodule but an object, then we do have
-            # to save pack.
-            if dep_module_obj is not None:
-                possible_submodule = f"{dep_module_name}.{dep_module_obj}"
-                if self._module_exists(possible_submodule):
-                    dependencies[possible_submodule] = True
-                    # we don't need to save `pack`
-                    continue
-            if self._module_exists(dep_module_name):
-                dependencies[dep_module_name] = True
-
-        return list(dependencies.keys())
-
-    def save_source_string(
-        self,
-        module_name: str,
-        src: str,
-        is_package: bool = False,
-        dependencies: bool = True,
-    ):
-        """Adds ``src`` as the source code for ``module_name`` in the exported package.
-
-        Args:
-            module_name (str): e.g. ``my_package.my_subpackage``, code will be saved to provide code for this package.
-            src (str): The Python source code to save for this package.
-            is_package (bool, optional): If ``True``, this module is treated as a package. Packages are allowed to have submodules
-                (e.g. ``my_package.my_subpackage.my_subsubpackage``), and resources can be saved inside them. Defaults to ``False``.
-            dependencies (bool, optional): If ``True``, we scan the source for dependencies.
-        """
-        self.dependency_graph.add_node(
-            module_name,
-            source=src,
-            is_package=is_package,
-            provided=True,
-            action=_ModuleProviderAction.INTERN,
-        )
-
-        if dependencies:
-            deps = self._get_dependencies(src, module_name, is_package)
-
-            for dep in deps:
-                self.dependency_graph.add_edge(module_name, dep)
-                self.add_dependency(dep)
-
-    def _write_source_string(
-        self,
-        module_name: str,
-        src: str,
-        is_package: bool = False,
-    ):
-        """Write ``src`` as the source code for ``module_name`` in the zip archive.
-
-        Arguments are otherwise the same as for :meth:`save_source_string`.
-        """
-        extension = "/__init__.py" if is_package else ".py"
-        filename = module_name.replace(".", "/") + extension
-
-        self._write(filename, src)
-
-    def _import_module(self, module_name: str):
-        try:
-            return self.importer.import_module(module_name)
-        except ModuleNotFoundError as e:
-            if not is_mangled(module_name):
-                raise
-            msg = (
-                f"Module not found: '{module_name}'. Make sure the PackageImporter that "
-                "created this module is present in `self.importer`"
-            )
-            raise ModuleNotFoundError(msg) from None
-
-    def _module_exists(self, module_name: str) -> bool:
-        try:
-            self._import_module(module_name)
-            return True
-        except Exception:
-            return False
-
-    def _get_source_of_module(self, module: types.ModuleType) -> Optional[str]:
-        filename = getattr(module, "__file__", None)
-        result = (
-            None
-            if filename is None or not filename.endswith(".py")
-            else linecache.getlines(filename, module.__dict__)
-        )
-
-        if result is None:
-            return None
-
-        return "".join(result)
-
-    def add_dependency(self, module_name: str, dependencies=True):
-        """Given a module, add it to the dependency graph according to patterns
-        specified by the user.
-        """
-        if (
-            module_name in self.dependency_graph
-            and self.dependency_graph.nodes[module_name].get("provided") is True
-        ):
-            return
-
-        # Special case: PackageImporter provides a special module called
-        # `torch_package_importer` that allows packaged modules to reference
-        # their PackageImporter. We don't want to re-export this.
-        if module_name == "torch_package_importer":
-            self.dependency_graph.add_node(
-                module_name,
-                action=_ModuleProviderAction.SKIP,
-                provided=True,
-            )
-            return
-
-        if module_name == "_mock":
-            self.dependency_graph.add_node(
-                module_name,
-                action=_ModuleProviderAction.REPACKAGED_MOCK_MODULE,
-                provided=True,
-            )
-            return
-
-        if self._can_implicitly_extern(module_name):
-            self.dependency_graph.add_node(
-                module_name, action=_ModuleProviderAction.EXTERN, provided=True
-            )
-            return
-
-        for pattern, pattern_info in self.patterns.items():
-            if pattern.matches(module_name):
-                pattern_info.was_matched = True
-                self.dependency_graph.add_node(
-                    module_name, action=pattern_info.action, provided=True
-                )
-
-                if pattern_info.action == _ModuleProviderAction.DENY:
-                    # Requiring a denied module just adds an error to the graph.
-                    self.dependency_graph.add_node(
-                        module_name, error=PackagingErrorReason.DENIED
-                    )
-
-                # If we are interning this module, we need to retrieve its
-                # dependencies and package those as well.
-                if pattern_info.action == _ModuleProviderAction.INTERN:
-                    self._intern_module(module_name, dependencies)
-                return
-
-        # No patterns have matched. Explicitly add this as an error.
-        self.dependency_graph.add_node(
-            module_name, error=PackagingErrorReason.NO_ACTION
-        )
-
-    def save_module(self, module_name: str, dependencies=True):
-        """Save the code for ``module`` into the package. Code for the module is resolved using the ``importers`` path to find the
-        module object, and then using its ``__file__`` attribute to find the source code.
-
-        Args:
-            module_name (str): e.g. ``my_package.my_subpackage``, code will be saved to provide code
-                for this package.
-            dependencies (bool, optional): If ``True``, we scan the source for dependencies.
-        """
-        if not isinstance(module_name, str):
-            raise TypeError(
-                "save_module() expects a string input, did you perhaps mean to pass `__name__`?"
-            )
-
-        self._intern_module(module_name, dependencies)
-
-    def _intern_module(
-        self,
-        module_name: str,
-        dependencies: bool,
-=======
-        importer: Union[Importer, Sequence[Importer]] = sys_importer
->>>>>>> caf0c2a67c (remove need for torch in torch.package)
     ):
 
-        super(PackageExporter, self).__init__(f, importer, zip_file_writer_type=TorchScriptPackageZipFileWriter)
-
+        super(PackageExporter, self).__init__(
+            f, importer, zip_file_writer_type=TorchScriptPackageZipFileWriter
+        )
 
     def persistent_id(self, obj):
         assert isinstance(self.zip_file, TorchScriptPackageZipFileWriter)
