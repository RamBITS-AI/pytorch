--- conflicted
+++ resolved
@@ -664,8 +664,6 @@
         if static_graph:
             self._set_static_graph()
 
-<<<<<<< HEAD
-=======
     def _build_replicated_tensor_module(self):
         if self._use_replicated_tensor_module:
             # Create a module with ReplicatedTensor without copying tensors. Avoid
@@ -674,22 +672,6 @@
             from ._replicated_tensor_ddp_interop import _replicate_module
             self.__dict__['_replicated_tensor_module'] = _replicate_module(self.module, self.process_group)
 
-    def _sync_params_and_buffers(self, authoritative_rank=0):
-        module_states = []
-        for name, param in self.module.named_parameters():
-            if name not in self.parameters_to_ignore:
-                module_states.append(param.detach())
-
-        for name, buffer in self.module.named_buffers():
-            if name not in self.parameters_to_ignore:
-                module_states.append(buffer.detach())
-
-        if len(module_states) > 0:
-            self._distributed_broadcast_coalesced(
-                module_states, self.broadcast_bucket_size, authoritative_rank
-            )
-
->>>>>>> 8cb57aaf
     def _log_and_throw(self, err_type, err_msg):
         if self.logger is not None:
             self.logger.set_error_and_log(f"{str(err_type)}: {err_msg}")
