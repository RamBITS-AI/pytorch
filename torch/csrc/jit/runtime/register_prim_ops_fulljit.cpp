--- conflicted
+++ resolved
@@ -323,463 +323,6 @@
          },
          aliasAnalysisFromSchema()),
      Operator(
-<<<<<<< HEAD
-         "prim::rangelist(int n) -> int[]",
-         [](Stack* stack) {
-           // NOLINTNEXTLINE(cppcoreguidelines-init-variables)
-           int64_t n;
-           pop(stack, n);
-           c10::List<int64_t> elems;
-           elems.reserve(n);
-           for (int i = 0; i < n; i++) {
-             elems.push_back(i);
-           }
-           push(stack, std::move(elems));
-         },
-         aliasAnalysisFromSchema()),
-     // note: this op needs to share a name with the Scalar -> Tensor conversion
-     // because all _to_tensor conversion have to have the same operator namet
-     Operator(
-         "prim::NumToTensor.bool(bool a) -> Tensor",
-         [](Stack* stack) {
-           // NOLINTNEXTLINE(cppcoreguidelines-init-variables)
-           bool b;
-           pop(stack, b);
-           push(stack, at::scalar_to_tensor(b));
-         },
-         aliasAnalysisFromSchema()),
-     Operator(
-         "aten::device(str a) -> Device",
-         [](Stack* stack) {
-           push(stack, c10::Device(pop(stack).toStringRef()));
-         },
-         aliasAnalysisFromSchema()),
-     Operator(
-         "aten::percentFormat(str self, ...) -> str",
-         [](Stack* stack) {
-           size_t num_inputs = pop(stack).toInt();
-           percentFormat(*stack, num_inputs);
-         },
-         aliasAnalysisFromSchema()),
-     Operator(
-         "aten::to.prim_other(Tensor(a) self, bool non_blocking=False, bool copy=False) -> Tensor(a|b)",
-         [](Stack* stack) {
-           at::Tensor self;
-           // NOLINTNEXTLINE(cppcoreguidelines-init-variables)
-           bool non_blocking;
-           // NOLINTNEXTLINE(cppcoreguidelines-init-variables)
-           bool copy;
-           pop(stack, self, non_blocking, copy);
-           c10::optional<c10::Device> device = c10::nullopt;
-           c10::optional<at::ScalarType> scalarType = c10::nullopt;
-           push(
-               stack,
-               to_dispatch(self, device, scalarType, non_blocking, copy));
-         },
-         aliasAnalysisFromSchema()),
-     Operator(
-         "prim::requires_grad(Tensor a) -> bool",
-         [](Stack* stack) {
-           at::Tensor a;
-           pop(stack, a);
-           push(stack, a.requires_grad());
-         },
-         aliasAnalysisFromSchema()),
-     Operator(
-         "prim::grad(Tensor a) -> Tensor(*)",
-         [](Stack* stack) {
-           at::Tensor a;
-           pop(stack, a);
-           push(stack, a.grad());
-         },
-         aliasAnalysisFromSchema()),
-     Operator(
-         "prim::is_sparse(Tensor a) -> bool",
-         [](Stack* stack) {
-           at::Tensor a;
-           pop(stack, a);
-           push(stack, a.is_sparse());
-         },
-         aliasAnalysisFromSchema()),
-     Operator(
-         "prim::is_sparse_csr(Tensor a) -> bool",
-         [](Stack* stack) {
-           at::Tensor a;
-           pop(stack, a);
-           push(stack, a.is_sparse_csr());
-         },
-         aliasAnalysisFromSchema()),
-     Operator(
-         "prim::is_mkldnn(Tensor a) -> bool",
-         [](Stack* stack) {
-           at::Tensor a;
-           pop(stack, a);
-           push(stack, a.is_mkldnn());
-         },
-         aliasAnalysisFromSchema()),
-     Operator(
-         "prim::is_mlc(Tensor a) -> bool",
-         [](Stack* stack) {
-           at::Tensor a;
-           pop(stack, a);
-           push(stack, a.is_mlc());
-         },
-         aliasAnalysisFromSchema()),
-     Operator(
-         "prim::is_vulkan(Tensor a) -> bool",
-         [](Stack* stack) {
-           at::Tensor a;
-           pop(stack, a);
-           push(stack, a.is_vulkan());
-         },
-         aliasAnalysisFromSchema()),
-     Operator(
-         "prim::is_quantized(Tensor a) -> bool",
-         [](Stack* stack) {
-           at::Tensor a;
-           pop(stack, a);
-           push(stack, a.is_quantized());
-         },
-         aliasAnalysisFromSchema()),
-     Operator(
-         "prim::is_meta(Tensor a) -> bool",
-         [](Stack* stack) {
-           at::Tensor a;
-           pop(stack, a);
-           push(stack, a.is_meta());
-         },
-         aliasAnalysisFromSchema()),
-     Operator(
-         "prim::name(Tensor a) -> str?",
-         [](Stack* stack) {
-           at::Tensor a;
-           pop(stack, a);
-           if (a.name() == "") {
-             push(stack, IValue());
-           } else {
-             push(stack, a.name());
-           }
-         },
-         aliasAnalysisFromSchema()),
-     Operator(
-         "prim::index(Device self) -> int?",
-         [](Stack* stack) {
-           auto d = pop(stack).toDevice();
-           if (d.has_index()) {
-             push(stack, d.index());
-           } else {
-             push(stack, IValue());
-           }
-         },
-         aliasAnalysisFromSchema()),
-     Operator(
-         // TODO return generator object when torchscript supports RNG
-         // first-class
-         "aten::manual_seed(int seed) -> ()",
-         [](Stack* stack) { at::manual_seed(pop(stack).toInt()); },
-         aliasAnalysisFromSchema()),
-     Operator(
-         "aten::cuda(Tensor(a) self) -> Tensor(a|b)",
-         [](Stack* stack) {
-           at::Tensor a;
-           pop(stack, a);
-           push(stack, a.cuda());
-         },
-         aliasAnalysisFromSchema()),
-     Operator(
-         "prim::AutogradZero() -> Tensor",
-         [](Stack* stack) { stack->emplace_back(at::Tensor()); },
-         aliasAnalysisSpecialCase()),
-     Operator(
-         "prim::ReductionSizes(int[] size, int[] red_axes, bool keepdim = False) -> int[]",
-         [](Stack* stack) {
-           bool keepdim = pop(stack).toBool();
-           c10::List<int64_t> axes = pop(stack).toIntList();
-           c10::List<int64_t> size = pop(stack).toIntList();
-           if (keepdim) {
-             for (const auto& axis : axes) {
-               size.set(axis, 1);
-             }
-           } else {
-             int64_t index = 0;
-             auto iter = size.begin();
-             std::sort(axes.begin(), axes.end());
-             for (const auto& axis : axes) {
-               // move iter to the next axis
-               iter += axis - index;
-
-               // input iter points to axis and is updated to axis + 1
-               iter = size.erase(iter);
-
-               // update current index for iter
-               index = axis + 1;
-             }
-           }
-           push(stack, IValue(std::move(size)));
-         },
-         aliasAnalysisFromSchema()),
-     Operator(
-         "prim::BroadcastSizes(...) -> int[]",
-         [](Stack* stack) {
-           auto num_inputs = pop(stack).toInt();
-           std::vector<int64_t> size;
-           size.reserve(8);
-           for (auto i = 0; i < num_inputs; ++i) {
-             size =
-                 at::infer_size(size, peek(stack, i, num_inputs).toIntVector());
-           }
-           drop(stack, num_inputs);
-           push(stack, IValue(size));
-         },
-         aliasAnalysisSpecialCase()),
-     Operator(
-         prim::ChunkSizes,
-         [](const Node* node) -> Operation {
-           int64_t raw_dim = node->i(attr::dim);
-           int64_t chunks = node->i(attr::chunks);
-           return [raw_dim, chunks](Stack* stack) {
-             c10::List<int64_t> shape = pop(stack).toIntList();
-             c10::List<int64_t> regular_shape = shape.copy();
-             c10::List<int64_t> last_shape = shape.copy();
-             int64_t dim = at::maybe_wrap_dim(raw_dim, shape.size());
-             TORCH_CHECK(
-                 dim < (int64_t)regular_shape.size(),
-                 "Dimension out of range for chunk");
-             int64_t split_size = (regular_shape[dim] + chunks - 1) / chunks;
-             regular_shape[dim] = split_size;
-             if (shape[dim] % chunks == 0) {
-               last_shape[dim] = split_size;
-             } else {
-               int64_t num_splits = std::max<int64_t>(
-                   (shape[dim] + split_size - 1) / split_size, 1);
-               last_shape[dim] =
-                   split_size - (split_size * num_splits - shape[dim]);
-               AT_ASSERT(last_shape[dim] >= 0);
-             }
-             push(stack, std::move(regular_shape));
-             push(stack, std::move(last_shape));
-           };
-         },
-         aliasAnalysisSpecialCase()),
-     Operator(
-         "aten::warn(str message, int stacklevel=2) -> ()",
-         [](Stack* stack) {
-           TORCH_CHECK(
-               false, "warn is implemented directly in the interpreter");
-         },
-         aliasAnalysisFromSchema()),
-
-     Operator(
-         "onnx::Reshape(Tensor input, Tensor shape) -> Tensor",
-         [](Stack* stack) {
-           at::Tensor input, shape;
-           pop(stack, input, shape);
-           shape = shape.contiguous();
-           AT_ASSERT(shape.ndimension() == 1);
-           at::IntArrayRef shape_list(shape.data_ptr<int64_t>(), shape.size(0));
-           push(stack, input.reshape(shape_list));
-         },
-         aliasAnalysisSpecialCase()),
-     Operator(
-         "onnx::Shape(Tensor t) -> Tensor",
-         [](Stack* stack) {
-           auto t = pop(stack).toTensor();
-           at::IntArrayRef sizes = t.sizes();
-           auto sizes_tensor = torch::empty(
-               {static_cast<int64_t>(sizes.size())}, at::dtype(at::kLong));
-           auto accessor = sizes_tensor.accessor<int64_t, 1>();
-           for (size_t i = 0; i < sizes.size(); ++i) {
-             accessor[i] = sizes[i];
-           }
-           stack->emplace_back(sizes_tensor);
-         },
-         aliasAnalysisSpecialCase()),
-     Operator(
-         "prim::AutogradAnyNonZero(...) -> bool",
-         [](Stack* stack) {
-           auto num_inputs = pop(stack).toInt();
-           bool result = false;
-           for (const IValue& v : last(stack, num_inputs)) {
-             if (v.isTensor()) {
-               if (v.toTensor().defined()) {
-                 result = true;
-                 break;
-               }
-             } else if (v.isTensorList()) {
-               for (const at::Tensor& t : v.toTensorVector()) {
-                 if (t.defined()) {
-                   result = true;
-                 }
-               }
-               if (result) {
-                 break;
-               }
-             } else {
-               TORCH_INTERNAL_ASSERT(false);
-             }
-           }
-           drop(stack, num_inputs);
-           stack->emplace_back(result);
-         },
-         aliasAnalysisFromSchema()),
-     Operator(
-         "prim::AutogradAllZero(...) -> bool",
-         [](Stack* stack) {
-           auto num_inputs = pop(stack).toInt();
-           bool result = true;
-           for (const IValue& v : last(stack, num_inputs)) {
-             TORCH_INTERNAL_ASSERT(v.isTensor());
-             if (v.toTensor().defined()) {
-               result = false;
-               break;
-             }
-           }
-           drop(stack, num_inputs);
-           stack->emplace_back(result);
-         },
-         aliasAnalysisFromSchema()),
-     Operator(
-         "prim::AutogradAllNonZero(...) -> bool",
-         [](Stack* stack) {
-           auto num_inputs = pop(stack).toInt();
-           bool result = true;
-           for (const IValue& v : last(stack, num_inputs)) {
-             TORCH_INTERNAL_ASSERT(v.isTensor());
-             if (!v.toTensor().defined()) {
-               result = false;
-               break;
-             }
-           }
-           drop(stack, num_inputs);
-           stack->emplace_back(result);
-         },
-         aliasAnalysisFromSchema()),
-     Operator(
-         "prim::AutogradAdd(Any a, Any b) -> Any",
-         [](Stack* stack) {
-           at::Tensor a, b;
-           pop(stack, a, b);
-           // NOLINTNEXTLINE(bugprone-branch-clone)
-           if (!a.defined() && !b.defined()) {
-             // undef + undef == undef
-             stack->emplace_back(a);
-           } else if (!a.defined()) {
-             stack->emplace_back(b);
-           } else if (!b.defined()) {
-             stack->emplace_back(a);
-           } else {
-             stack->emplace_back(a + b);
-           }
-         },
-         aliasAnalysisSpecialCase()),
-     Operator(
-         "aten::_grad_sum_to_size(Tensor(a) self, int[]? size) -> Tensor(a)",
-         [](Stack* stack) {
-           RECORD_FUNCTION("_grad_sum_to_size", std::vector<c10::IValue>());
-           IValue self, size;
-           pop(stack, self, size);
-           if (size.isNone()) {
-             push(stack, std::move(self));
-           } else {
-             push(stack, at::sum_to(self.toTensor(), size.toIntVector()));
-           }
-         },
-         aliasAnalysisFromSchema()),
-     Operator(
-         "aten::_size_if_not_equal(int[] self_size, int[] other_size) -> int[]?",
-         [](Stack* stack) {
-           IValue self_size, other_size;
-           pop(stack, self_size, other_size);
-           auto s = self_size.toIntVector();
-           auto o = other_size.toIntVector();
-           if (s == o) {
-             push(stack, IValue());
-           } else {
-             push(stack, s);
-           }
-         },
-         aliasAnalysisFromSchema()),
-     Operator(
-         prim::ConstantChunk,
-         [](const Node* node) -> Operation {
-           int64_t chunks = node->i(attr::chunks);
-           int64_t dim = node->i(attr::dim);
-           auto outputs_used = fmap(node->outputs(), [](const Value* v) {
-             return v->uses().size() > 0;
-           });
-           return [=](Stack* stack) {
-             RECORD_FUNCTION("chunk", last(stack, 1));
-
-             at::Tensor t;
-             pop(stack, t);
-             auto result = at::chunk(t, chunks, dim);
-             stack->insert(
-                 stack->end(),
-                 std::make_move_iterator(result.begin()),
-                 std::make_move_iterator(result.end()));
-             // NB: Chunk can sometimes return a smaller number of outputs.
-             int64_t num_results = result.size();
-             if (num_results != chunks) {
-               if (num_results > chunks) {
-                 TORCH_CHECK(
-                     num_results == chunks,
-                     "Expected chunk to return ",
-                     chunks,
-                     " outputs, but got ",
-                     num_results);
-               }
-               for (int64_t i = num_results; i < chunks; ++i) {
-                 TORCH_CHECK(
-                     !outputs_used[i],
-                     "Expected chunk to return at least ",
-                     chunks,
-                     " outputs, but got only ",
-                     num_results);
-                 // We know that the output is unused, so it's ok to push
-                 // anything on the stack.
-                 stack->emplace_back();
-               }
-             }
-           };
-         },
-         aliasAnalysisSpecialCase()),
-     // This operator is generated inside the compiler for indexing into
-     // ModuleList without a statically determinable key. Accordingly,
-     // self must be a ModuleType and the output must be an InterfaceType.
-     OperatorGenerator(
-         TORCH_SELECTIVE_SCHEMA(
-             "prim::ModuleContainerIndex.list(Any self, int ind) -> Any"),
-         [](Stack* stack) {
-           IValue ind = pop(stack);
-           IValue module_dict = pop(stack);
-           std::stringstream ss;
-           ss << ind.toInt();
-           push(stack, module_dict.toModule().attr(ss.str()));
-         },
-         aliasAnalysisFromSchema()),
-     // This operator is generated inside the compiler for indexing into
-     // ModuleDict without a statically determinable key. Accordingly,
-     // self must be a ModuleType and the output must be an InterfaceType.
-     OperatorGenerator(
-         TORCH_SELECTIVE_SCHEMA(
-             "prim::ModuleContainerIndex.dict(Any self, str ind) -> Any"),
-         [](Stack* stack) {
-           IValue ind = pop(stack);
-           IValue module_dict = pop(stack);
-           push(stack, module_dict.toModule().attr(ind.toStringRef()));
-         },
-         aliasAnalysisFromSchema()),
-     Operator(
-         "aten::_unwrap_optional(t(a)? optional) -> t(a)",
-         [](Stack* stack) {
-           IValue val = pop(stack);
-           TORCH_CHECK(!val.isNone(), "Unwrapping null optional");
-           push(stack, std::move(val));
-         },
-         aliasAnalysisFromSchema()),
-     Operator(
-=======
->>>>>>> 6b53792f
          "aten::wait(Future(t) self) -> t",
          [](Stack* stack) {
            TORCH_CHECK(
