--- conflicted
+++ resolved
@@ -14,13 +14,7 @@
 #include <torch/csrc/distributed/rpc/tensorpipe_utils.h>
 #include <torch/csrc/distributed/rpc/utils.h>
 
-<<<<<<< HEAD
-#ifdef USE_CUDA_NOT_ROCM
-#include <ATen/cuda/CUDAMultiStreamGuard.h>
-#endif
-=======
 #include <c10/core/StreamGuard.h>
->>>>>>> 98fcdb80
 
 #if TENSORPIPE_HAS_SHM_TRANSPORT
 // Needed for ::getpid(), which is used to create a unique address.
@@ -47,15 +41,9 @@
 const std::string kServerActiveCalls = "agent.server_active_calls";
 const std::string kServerActiveAsyncCalls = "agent.server_active_async_calls";
 
-<<<<<<< HEAD
-std::vector<c10::DeviceIndex> getDevicesForTensors(
-    const std::vector<torch::Tensor>& tensors,
-    const tensorpipe::DeviceMap& deviceMap,
-=======
 std::vector<c10::Device> getDevicesForTensors(
     const std::vector<torch::Tensor>& tensors,
     const DeviceMap& deviceMap,
->>>>>>> 98fcdb80
     const std::string& remoteName) {
   // If the deviceMap is overridden, use that instead.
   const auto errStr = c10::str(
@@ -65,16 +53,6 @@
       "configure device mapping. ",
       "Request device mapping is not available for destination ",
       remoteName);
-<<<<<<< HEAD
-  std::vector<c10::DeviceIndex> deviceIndices;
-  deviceIndices.reserve(tensors.size());
-  bool hasCudaTensor = false;
-  for (const auto& t : tensors) {
-    if (t.device().is_cpu()) {
-      deviceIndices.push_back(-1);
-    } else {
-      const auto deviceIter = deviceMap.find(t.device().index());
-=======
   std::vector<c10::Device> devices;
   devices.reserve(tensors.size());
   bool hasMappedDevice = false;
@@ -89,23 +67,12 @@
       }
     } else {
       const auto deviceIter = deviceMap.find(t.device());
->>>>>>> 98fcdb80
       TORCH_CHECK(
           deviceIter != deviceMap.end(),
           errStr,
           " for device ",
           t.device(),
           " but received a tensor on that device.");
-<<<<<<< HEAD
-      deviceIndices.push_back(deviceIter->second);
-      hasCudaTensor = true;
-    }
-  }
-  if (!hasCudaTensor) {
-    deviceIndices.clear();
-  }
-  return deviceIndices;
-=======
       devices.push_back(deviceIter->second);
       hasMappedDevice = true;
     }
@@ -175,7 +142,6 @@
         oss.str(),
         "are used in (peer) device_maps but not included the devices field.");
   }
->>>>>>> 98fcdb80
 }
 
 } // namespace
@@ -238,16 +204,7 @@
 // handle CPU-to-CPU transfers, but will always be less efficient than their
 // CPU-only counterparts.
 #if TENSORPIPE_HAS_CUDA_IPC_CHANNEL && defined(USE_CUDA_NOT_ROCM)
-constexpr int64_t kCudaIpcChannelPriority = 301;
-#endif
-
-#if TENSORPIPE_HAS_CUDA_GDR_CHANNEL && defined(USE_CUDA_NOT_ROCM)
-constexpr int64_t kCudaGdrChannelPriority = 201;
-#endif
-
-#ifdef USE_CUDA_NOT_ROCM
-constexpr int64_t kCudaXthChannelPriority = 401;
-constexpr int64_t kCudaBasicChannelPriority = 101;
+constexpr int64_t kCudaIpcChannelPriority = 300;
 #endif
 
 #if TENSORPIPE_HAS_CUDA_GDR_CHANNEL && defined(USE_CUDA_NOT_ROCM)
@@ -449,44 +406,6 @@
 
 #endif
 
-<<<<<<< HEAD
-} // namespace
-
-namespace {
-
-// This is a wrapper of CUDAMultiStreamGuard to run in both CUDA-enabled and
-// CPU-only environments. When CUDA is not available, all methods are no-ops.
-struct MultiStreamGuard {
-  MultiStreamGuard(const MultiStreamGuard& other) = delete;
-  MultiStreamGuard(MultiStreamGuard&& other) = delete;
-  MultiStreamGuard& operator=(const MultiStreamGuard& rhs) = delete;
-  MultiStreamGuard& operator=(MultiStreamGuard&& rhs) = delete;
-
-#ifndef USE_CUDA_NOT_ROCM
-  explicit MultiStreamGuard(
-      const std::shared_ptr<LazyStreamContext>& /* unused */) {}
-#else
-  static inline std::vector<at::cuda::CUDAStream> toCUDAStreams(
-      const std::vector<c10::Stream>& streams) {
-    std::vector<at::cuda::CUDAStream> cudaStreams;
-    cudaStreams.reserve(streams.size());
-    std::transform(
-        streams.begin(),
-        streams.end(),
-        std::back_inserter(cudaStreams),
-        [](c10::Stream s) { return at::cuda::CUDAStream(s); });
-    return cudaStreams;
-  }
-  explicit MultiStreamGuard(const std::shared_ptr<LazyStreamContext>& ctx)
-      : guard(toCUDAStreams(ctx->getReservedStreams())) {}
-
- private:
-  at::cuda::CUDAMultiStreamGuard guard;
-#endif
-};
-
-=======
->>>>>>> 98fcdb80
 } // namespace
 
 //////////////////////////  MetricsTracker  /////////////////////////////////
@@ -517,7 +436,6 @@
       // process further.
       return;
     }
-<<<<<<< HEAD
 
     auto& expirationTime = it->second;
 
@@ -544,34 +462,6 @@
   auto nameToId = collectNames(
       rankToNameStore_, workerInfo_.id_, workerInfo_.name_, worldSize_);
 
-=======
-
-    auto& expirationTime = it->second;
-
-    auto& timedOutFuturesVector = timeoutMap_[expirationTime];
-    for (auto it = timedOutFuturesVector.begin();
-         it != timedOutFuturesVector.end();
-         it++) {
-      if (it->messageId == messageId) {
-        it = timedOutFuturesVector.erase(it);
-        break;
-      }
-    }
-
-    if (timedOutFuturesVector.empty()) {
-      timeoutMap_.erase(expirationTime);
-    }
-
-    // Remove from messageId to timeout map as well.
-    messageIdToTimeout_.erase(messageId);
-  }
-}
-
-void TensorPipeAgent::prepareNames() {
-  auto nameToId = collectNames(
-      rankToNameStore_, workerInfo_.id_, workerInfo_.name_, worldSize_);
-
->>>>>>> 98fcdb80
   for (const auto& entry : nameToId) {
     const auto& workerName = entry.first;
     const auto& workerId = entry.second;
@@ -601,9 +491,6 @@
       nameToAddressStore_("addrs", store),
       worldSize_(worldSize),
       processGroup_(std::move(processGroup)) {
-<<<<<<< HEAD
-  prepareNames();
-=======
   // collect worker names
   prepareNames();
 
@@ -621,7 +508,6 @@
       devices_ = opts_.devices;
     }
   }
->>>>>>> 98fcdb80
 
   // Initialize the time-series metrics tracking map
   timeSeriesMetrics_.emplace(kGilAverageWaitTime, TimeSeriesMetricsTracker());
@@ -791,11 +677,7 @@
         const tensorpipe::Error&,
         Message&&,
         std::shared_ptr<LazyStreamContext>)> fn) noexcept {
-<<<<<<< HEAD
-  pipe->readDescriptor([fn{std::move(fn)}, pipe](
-=======
   pipe->readDescriptor([this, fn{std::move(fn)}, pipe](
->>>>>>> 98fcdb80
                            const tensorpipe::Error& error,
                            tensorpipe::Descriptor tpDescriptor) mutable {
     if (error) {
@@ -803,11 +685,7 @@
       return;
     }
 
-<<<<<<< HEAD
-    auto ctx = createLazyStreamContext();
-=======
     auto ctx = createCalleeStreamContext(devices_);
->>>>>>> 98fcdb80
     tensorpipe::Allocation tpAllocation;
     TensorpipeReadBuffers tpBuffers;
     std::tie(tpAllocation, tpBuffers) = tensorpipeAllocate(tpDescriptor, ctx);
@@ -837,17 +715,9 @@
 void TensorPipeAgent::pipeWrite(
     const std::shared_ptr<tensorpipe::Pipe>& pipe,
     Message&& rpcMessage,
-<<<<<<< HEAD
-    std::vector<c10::DeviceIndex>&& devices,
-    std::shared_ptr<LazyStreamContext> ctx,
-    std::function<void(const tensorpipe::Error&)> fn,
-    const std::unordered_map<c10::DeviceIndex, c10::DeviceIndex>&
-        deviceMap) noexcept {
-=======
     std::vector<c10::Device>&& devices,
     std::shared_ptr<LazyStreamContext> ctx,
     std::function<void(const tensorpipe::Error&)> fn) noexcept {
->>>>>>> 98fcdb80
   tensorpipe::Message tpMessage;
   TensorpipeWriteBuffers tpBuffers;
 
@@ -864,11 +734,7 @@
 
 void TensorPipeAgent::sendCompletedResponseMessage(
     std::shared_ptr<tensorpipe::Pipe>& pipe,
-<<<<<<< HEAD
-    std::shared_ptr<JitFuture>& futureResponseMessage,
-=======
     JitFuture& futureResponseMessage,
->>>>>>> 98fcdb80
     uint64_t messageId,
     std::shared_ptr<LazyStreamContext> ctx) {
   if (!rpcAgentRunning_.load()) {
@@ -887,11 +753,7 @@
         std::move(*futureResponseMessage.value().toCustomClass<Message>());
     responseMessage.setId(messageId);
 
-<<<<<<< HEAD
-    std::vector<c10::DeviceIndex> devices;
-=======
     std::vector<c10::Device> devices;
->>>>>>> 98fcdb80
     try {
       devices = getDevicesForRemote(pipe->getRemoteName(), responseMessage);
     } catch (const std::exception& e) {
@@ -903,32 +765,17 @@
       // FIXME: skipping this check when ctxDevices is empty to allow
       // RRef.to_here().
       for (const auto& tensor : responseMessage.tensors()) {
-<<<<<<< HEAD
-        const auto device = tensor.device().index();
-        if (device != -1 && ctxDevices.find(device) == ctxDevices.end()) {
-=======
         const auto device = tensor.device();
         if (!device.is_cpu() && ctxDevices.find(device) == ctxDevices.end()) {
->>>>>>> 98fcdb80
           std::ostringstream oss;
           std::copy(
               ctxDevices.begin(),
               ctxDevices.end(),
-<<<<<<< HEAD
-              // interpreting c10::DeviceIndex as int32_t to avoid printing
-              // it as a char.
-              std::ostream_iterator<int32_t>(oss, ", "));
-          responseMessage = createExceptionResponse(
-              c10::str(
-                  "RPC detected that a user-function output tensor on device ",
-                  int32_t(device),
-=======
               std::ostream_iterator<c10::Device>(oss, ", "));
           responseMessage = createExceptionResponse(
               c10::str(
                   "RPC detected that a user-function output tensor on device ",
                   device,
->>>>>>> 98fcdb80
                   ". This device is not one of the input tensor devices: ",
                   oss.str(),
                   "which is not yet supported. Please file a feature request "
@@ -962,11 +809,7 @@
     pipeWrite(
         pipe,
         createExceptionResponse(
-<<<<<<< HEAD
-            futureResponseMessage->tryRetrieveErrorMessage(), messageId),
-=======
             futureResponseMessage.tryRetrieveErrorMessage(), messageId),
->>>>>>> 98fcdb80
         /* devices */ {},
         std::move(ctx),
         [this, pipe, messageId](const tensorpipe::Error& error) {
@@ -1021,22 +864,12 @@
                          messageId,
                          requestMessage{std::move(requestMessage)},
                          ctx{std::move(ctx)}]() mutable {
-<<<<<<< HEAD
-          // create guards again as this function runs on a different thread
-          MultiStreamGuard guard(ctx);
-=======
->>>>>>> 98fcdb80
           VLOG(1) << "RPC agent for " << workerInfo_.name_
                   << " is running request #" << messageId << " from "
                   << pipe->getRemoteName() << " in thread pool";
 
           c10::intrusive_ptr<JitFuture> futureResponseMessage;
           try {
-<<<<<<< HEAD
-            // The `ctx` needs to be propagated to `process***Call` methods
-            // to synchronize CUDA streams there to make sure that we fetch
-            // the correct value from `to_here()` call.
-=======
             // Instead of creating a MultiStreamGuard here, the ctx is passed
             // to the callback and the MultiStreamGuard is created there,
             // because subsequent processing can switch threads due to 1)
@@ -1045,7 +878,6 @@
             // `process***Call` methods to synchronize CUDA streams there
             // to make sure that we fetch the correct value from `to_here()`
             // call.
->>>>>>> 98fcdb80
             futureResponseMessage = cb_->operator()(requestMessage, ctx);
           } catch (const std::exception& /* unused */) {
             futureResponseMessage =
@@ -1057,22 +889,6 @@
           if (futureResponseMessage->completed()) {
             decreaseCallCount(serverActiveCalls_);
             sendCompletedResponseMessage(
-<<<<<<< HEAD
-                pipe, futureResponseMessage, messageId, std::move(ctx));
-          } else {
-            // Not complete yet
-            increaseCallCount(serverActiveAsyncCalls_);
-            futureResponseMessage->addCallback([this,
-                                                pipe,
-                                                futureResponseMessage,
-                                                messageId,
-                                                ctx{std::move(ctx)}]() mutable {
-              decreaseCallCount(serverActiveCalls_);
-              decreaseCallCount(serverActiveAsyncCalls_);
-              sendCompletedResponseMessage(
-                  pipe, futureResponseMessage, messageId, std::move(ctx));
-            });
-=======
                 pipe, *futureResponseMessage, messageId, std::move(ctx));
           } else {
             // Not complete yet
@@ -1085,7 +901,6 @@
                   sendCompletedResponseMessage(
                       pipe, futureResponseMessage, messageId, std::move(ctx));
                 });
->>>>>>> 98fcdb80
           }
 
           VLOG(1) << "RPC agent for " << workerInfo_.name_
@@ -1099,11 +914,7 @@
     const WorkerInfo& toWorkerInfo,
     Message&& requestMessage,
     const float rpcTimeoutSeconds,
-<<<<<<< HEAD
-    const std::unordered_map<c10::DeviceIndex, c10::DeviceIndex>& deviceMap) {
-=======
     const DeviceMap& deviceMap) {
->>>>>>> 98fcdb80
   TORCH_CHECK(
       requestMessage.isRequest(),
       "TensorPipeAgent::send(..) is only for sending requests.");
@@ -1139,12 +950,7 @@
   }
   ClientPipe& clientPipe = it->second;
 
-<<<<<<< HEAD
-  auto futureResponseMessage = std::make_shared<AtomicJitFuture>(
-      reverseDeviceMaps_.empty() && opts_.deviceMaps.empty());
-=======
   auto futureResponseMessage = std::make_shared<AtomicJitFuture>(devices_);
->>>>>>> 98fcdb80
   uint64_t messageId = nextMessageID_++;
   requestMessage.setId(messageId);
 
@@ -1155,11 +961,7 @@
 
   // Get devices for tensors in the request message. This can throw if device
   // maps are not configured properly for this request.
-<<<<<<< HEAD
-  std::vector<c10::DeviceIndex> devices;
-=======
   std::vector<c10::Device> devices;
->>>>>>> 98fcdb80
   if (deviceMap.empty()) {
     devices =
         getDevicesForRemote(clientPipe.pipe_->getRemoteName(), requestMessage);
@@ -1206,12 +1008,8 @@
   VLOG(1) << "RPC agent for " << workerInfo_.name_ << " is sending request #"
           << messageId << " to " << clientPipe.pipe_->getRemoteName();
 
-<<<<<<< HEAD
-  auto ctx = createLazyStreamContext();
-=======
   auto ctx = std::make_shared<LazyStreamContext>(
       devices_.empty() ? c10::kCPU : devices_[0].type());
->>>>>>> 98fcdb80
   ctx->waitForCurrentStreams(requestMessage.tensors());
   pipeWrite(
       clientPipe.pipe_,
@@ -1298,8 +1096,7 @@
                     std::move(ctx));
               }
             });
-      },
-      deviceMap);
+      });
 
   return futureResponseMessage->jitFuture;
 }
@@ -1588,15 +1385,11 @@
                      atomicFuture{std::move(atomicFuture)},
                      message{std::move(message)},
                      ctx{std::move(ctx)}]() mutable {
-<<<<<<< HEAD
-      MultiStreamGuard guard(ctx);
-=======
       c10::MultiStreamGuard guard(ctx->getReservedStreams());
       std::vector<std::reference_wrapper<const at::DataPtr>> data_ptrs;
       for (const auto& tensor : message.tensors()) {
         data_ptrs.emplace_back(tensor.storage().data_ptr());
       }
->>>>>>> 98fcdb80
       atomicFuture->jitFuture->markCompleted(
           IValue(c10::make_intrusive<Message>(std::move(message))),
           std::move(data_ptrs));
@@ -1628,11 +1421,7 @@
   }
 }
 
-<<<<<<< HEAD
-std::vector<c10::DeviceIndex> TensorPipeAgent::getDevicesForRemote(
-=======
 std::vector<c10::Device> TensorPipeAgent::getDevicesForRemote(
->>>>>>> 98fcdb80
     const std::string& remoteName,
     const Message& message) const {
   const auto& deviceMaps =
@@ -1659,8 +1448,6 @@
     return {};
   } else {
     return getDevicesForTensors(message.tensors(), iter->second, errStr);
-<<<<<<< HEAD
-=======
   }
 }
 
@@ -1668,7 +1455,6 @@
   auto it = opts_.deviceMaps.find(dst.name_);
   if (it == opts_.deviceMaps.end()) {
     return {};
->>>>>>> 98fcdb80
   }
   return it->second;
 }
@@ -1692,29 +1478,6 @@
   return messageIdToTimeout_.size();
 }
 
-tensorpipe::DeviceMap TensorPipeAgent::getDeviceMap(const WorkerInfo& dest) {
-  auto it = opts_.deviceMaps.find(dest.name_);
-  if (it == opts_.deviceMaps.end()) {
-    return {};
-  }
-  return it->second;
-}
-
-size_t TensorPipeAgent::timeoutMapSize() {
-  std::unique_lock<std::mutex> lock(timeoutMapMutex_);
-  return timeoutMap_.size();
-}
-
-size_t TensorPipeAgent::numPendingResponses() {
-  std::unique_lock<std::mutex> lock(callCountMutex_);
-  return clientActiveCalls_;
-}
-
-size_t TensorPipeAgent::messageIdToTimeoutMapSize() {
-  std::unique_lock<std::mutex> lock(timeoutMapMutex_);
-  return messageIdToTimeout_.size();
-}
-
 } // namespace rpc
 } // namespace distributed
 } // namespace torch
