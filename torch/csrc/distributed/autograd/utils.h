#pragma once

#include <torch/csrc/distributed/autograd/context/context.h>
#include <torch/csrc/distributed/autograd/rpc_messages/rpc_with_autograd.h>
#include <torch/csrc/distributed/autograd/rpc_messages/rpc_with_profiling_req.h>
#include <torch/csrc/distributed/autograd/rpc_messages/rpc_with_profiling_resp.h>

namespace torch {
namespace distributed {
namespace autograd {

// This method is used to attach the 'send' autograd function to the autograd
// graph when we use RPC. This method creates a new 'send' autograd function
// and attaches the provided tensors as next_edges to the 'send' function. In
// addition to this, it also registers the send function in the provided
// autograd context. Finally, the RPC message is updated with appropriate
// autograd information for the recipient.
TORCH_API void addSendRpcBackward(
    const ContextPtr& autogradContext,
    const AutogradMetadata& autogradMetadata,
    std::vector<torch::Tensor>& tensors);

// This method is used to attach the 'recv' autograd function to the autograd
// graph when we use RPC. This method creates a new 'recv' autograd function
// and attaches the provided tensors as inputs to the 'recv' function. It
// creates a new autograd context if needed and registers the 'recv' function
// with this context.
//
// Returns a pointer to the autograd context created.
TORCH_API ContextPtr addRecvRpcBackward(
    const AutogradMetadata& autogradMetadata,
    std::vector<torch::Tensor>& tensors,
    rpc::worker_id_t fromWorkerId,
<<<<<<< HEAD
    const std::unordered_map<c10::DeviceIndex, c10::DeviceIndex>& deviceMap);
=======
    const std::unordered_map<c10::Device, c10::Device>& deviceMap);
>>>>>>> 078fadaa

// This method is a wrapper utility used internally to wrap autograd info
// and attach autograd function for each type of rpc call if it has valid
// context and tensors require grads or forceGradRecording is true, in this
// case, return RpcWithAutograd message; otherwise return original rpc message.
// NB: forceGradRecording is useful when the request does not contain any tensor
// but the corresponding response does.
TORCH_API rpc::Message getMessageWithAutograd(
    const rpc::worker_id_t dstId,
    rpc::Message&& wrappedRpcMsg,
    rpc::MessageType msgType,
    bool forceGradRecording = false,
<<<<<<< HEAD
    const std::unordered_map<c10::DeviceIndex, c10::DeviceIndex>& deviceMap =
=======
    const std::unordered_map<c10::Device, c10::Device>& deviceMap =
>>>>>>> 078fadaa
        {});

// Send message after autograd checking
TORCH_API c10::intrusive_ptr<c10::ivalue::Future>
sendMessageWithAutograd(
    rpc::RpcAgent& agent,
    const rpc::WorkerInfo& dst,
    rpc::Message&& wrappedRpcMsg,
    bool forceGradRecording = false,
    const float rpcTimeoutSeconds = torch::distributed::rpc::kUnsetRpcTimeout,
    bool forceDisableProfiling = false);

} // namespace autograd
} // namespace distributed
} // namespace torch<|MERGE_RESOLUTION|>--- conflicted
+++ resolved
@@ -31,11 +31,7 @@
     const AutogradMetadata& autogradMetadata,
     std::vector<torch::Tensor>& tensors,
     rpc::worker_id_t fromWorkerId,
-<<<<<<< HEAD
-    const std::unordered_map<c10::DeviceIndex, c10::DeviceIndex>& deviceMap);
-=======
     const std::unordered_map<c10::Device, c10::Device>& deviceMap);
->>>>>>> 078fadaa
 
 // This method is a wrapper utility used internally to wrap autograd info
 // and attach autograd function for each type of rpc call if it has valid
@@ -48,11 +44,7 @@
     rpc::Message&& wrappedRpcMsg,
     rpc::MessageType msgType,
     bool forceGradRecording = false,
-<<<<<<< HEAD
-    const std::unordered_map<c10::DeviceIndex, c10::DeviceIndex>& deviceMap =
-=======
     const std::unordered_map<c10::Device, c10::Device>& deviceMap =
->>>>>>> 078fadaa
         {});
 
 // Send message after autograd checking
